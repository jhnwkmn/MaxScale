/*
 * This file is distributed as part of the MariaDB Corporation MaxScale.  It is free
 * software: you can redistribute it and/or modify it under the terms of the
 * GNU General Public License as published by the Free Software Foundation,
 * version 2.
 *
 * This program is distributed in the hope that it will be useful, but WITHOUT
 * ANY WARRANTY; without even the implied warranty of MERCHANTABILITY or FITNESS
 * FOR A PARTICULAR PURPOSE.  See the GNU General Public License for more
 * details.
 *
 * You should have received a copy of the GNU General Public License along with
 * this program; if not, write to the Free Software Foundation, Inc., 51
 * Franklin Street, Fifth Floor, Boston, MA 02110-1301 USA.
 *
 * Copyright MariaDB Corporation Ab 2013-2014
 */

/**
 * @file service.c  - A representation of the service within the gateway.
 *
 * @verbatim
 * Revision History
 *
 * Date		Who			Description
 * 18/06/13	Mark Riddoch		Initial implementation
 * 24/06/13	Massimiliano Pinto	Added: Loading users from mysql backend in serviceStart
 * 06/02/14	Massimiliano Pinto	Added: serviceEnableRootUser routine
 * 25/02/14	Massimiliano Pinto	Added: service refresh limit feature
 * 28/02/14	Massimiliano Pinto	users_alloc moved from service_alloc to serviceStartPort (generic hashable for services)
 * 07/05/14	Massimiliano Pinto	Added: version_string initialized to NULL
 * 23/05/14	Mark Riddoch		Addition of service validation call
 * 29/05/14	Mark Riddoch		Filter API implementation
 * 09/09/14	Massimiliano Pinto	Added service option for localhost authentication
 * 13/10/14	Massimiliano Pinto	Added hashtable for resources (i.e database names for MySQL services)
 *
 * @endverbatim
 */
#include <stdio.h>
#include <stdlib.h>
#include <string.h>
#include <ctype.h>
#include <errno.h>
#include <session.h>
#include <service.h>
#include <server.h>
#include <router.h>
#include <spinlock.h>
#include <modules.h>
#include <dcb.h>
#include <users.h>
#include <filter.h>
#include <dbusers.h>
#include <poll.h>
#include <skygw_utils.h>
#include <log_manager.h>

/** Defined in log_manager.cc */
extern int            lm_enabled_logfiles_bitmask;
extern size_t         log_ses_count[];
extern __thread log_info_t tls_log_info;

/** To be used with configuration type checks */
typedef struct typelib_st {
	int          tl_nelems;
	const char*  tl_name;
	const char** tl_p_elems;
} typelib_t;
/** Set of subsequent false,true pairs */
static const char* bool_strings[11]  = {"FALSE", "TRUE", "OFF", "ON", "N", "Y", "0", "1", "NO", "YES", 0};
typelib_t bool_type   = {array_nelems(bool_strings)-1, "bool_type", bool_strings};

/** List of valid values */
static const char* sqlvar_target_strings[4] = {"MASTER", "ALL", 0};
typelib_t sqlvar_target_type = {
	array_nelems(sqlvar_target_strings)-1, 
	"sqlvar_target_type", 
	sqlvar_target_strings
};

static SPINLOCK	service_spin = SPINLOCK_INIT;
static SERVICE	*allServices = NULL;

static int find_type(typelib_t* tl, const char* needle, int maxlen);

static void service_add_qualified_param(
        SERVICE*          svc,
        CONFIG_PARAMETER* param);

/**
 * Allocate a new service for the gateway to support
 *
 *
 * @param servname	The service name
 * @param router	Name of the router module this service uses
 *
 * @return		The newly created service or NULL if an error occurred
 */
SERVICE *
service_alloc(const char *servname, const char *router)
{
SERVICE 	*service;

	if ((service = (SERVICE *)calloc(1, sizeof(SERVICE))) == NULL)
		return NULL;
	if ((service->router = load_module(router, MODULE_ROUTER)) == NULL)
	{
                char* home = get_maxscale_home();
                char* ldpath = getenv("LD_LIBRARY_PATH");
                
                LOGIF(LE, (skygw_log_write_flush(
                        LOGFILE_ERROR,
                        "Error : Unable to load %s module \"%s\".\n\t\t\t"
                        "      Ensure that lib%s.so exists in one of the "
                        "following directories :\n\t\t\t      "
                        "- %s/modules\n\t\t\t      - %s",
                        MODULE_ROUTER,
                        router,
                        router,
                        home,
                        ldpath)));
		free(service);
		return NULL;
	}
	service->name = strdup(servname);
	service->routerModule = strdup(router);
	if (service->name == NULL || service->routerModule == NULL)
	{
		if (service->name)
			free(service->name);
		free(service);
		return NULL;
	}
	service->stats.started = time(0);
	service->state = SERVICE_STATE_ALLOC;
	spinlock_init(&service->spin);
	spinlock_init(&service->users_table_spin);

	spinlock_acquire(&service_spin);
	service->next = allServices;
	allServices = service;
	spinlock_release(&service_spin);

	return service;
}

/**
 * Check to see if a service pointer is valid
 *
 * @param service	The pointer to check
 * @return 1 if the service is in the list of all services
 */
int
service_isvalid(SERVICE *service)
{
SERVICE		*ptr;
int		rval = 0;

	spinlock_acquire(&service_spin);
	ptr = allServices;
	while (ptr)
	{
		if (ptr == service)
		{
			rval = 1;
			break;
		}
		ptr = ptr->next;
	}
	spinlock_release(&service_spin);
	return rval;
}

/**
 * Start an individual port/protocol pair
 *
 * @param service	The service
 * @param port		The port to start
 * @return		The number of listeners started
 */
static int
serviceStartPort(SERVICE *service, SERV_PROTOCOL *port)
{
int		listeners = 0;
char		config_bind[40];
GWPROTOCOL	*funcs;

        port->listener = dcb_alloc(DCB_ROLE_SERVICE_LISTENER);

        if (port->listener == NULL)
	{
		LOGIF(LE, (skygw_log_write_flush(
			LOGFILE_ERROR,
			"Error : Failed to create listener for service %s.",
			service->name)));
		goto retblock;
	}
	
	if (strcmp(port->protocol, "MySQLClient") == 0) {
		int loaded;

		if (service->users == NULL) {
			/*
			 * Allocate specific data for MySQL users
			 * including hosts and db names
			 */
			service->users = mysql_users_alloc();
	
			if ((loaded = load_mysql_users(service)) < 0)
			{
				LOGIF(LE, (skygw_log_write_flush(
					LOGFILE_ERROR,
					"Error : Unable to load users from %s:%d for "
					"service %s.",
					(port->address == NULL ? "0.0.0.0" : port->address),
					port->port,
					service->name)));
			}
			/* At service start last update is set to USERS_REFRESH_TIME seconds earlier.
 			 * This way MaxScale could try reloading users' just after startup
 			 */
			service->rate_limit.last=time(NULL) - USERS_REFRESH_TIME;
			service->rate_limit.nloads=1;

			LOGIF(LM, (skygw_log_write(
				LOGFILE_MESSAGE,
				"Loaded %d MySQL Users for service [%s].",
				loaded, service->name)));
		}
	} 
	else 
	{
		if (service->users == NULL) {
			/* Generic users table */
			service->users = users_alloc();
		}
	}

	if ((funcs=(GWPROTOCOL *)load_module(port->protocol, MODULE_PROTOCOL)) 
		== NULL)
	{
		if (service->users->data)
		{
			hashtable_free(service->users->data);
		}
		free(service->users);
		dcb_free(port->listener);
		port->listener = NULL;
		LOGIF(LE, (skygw_log_write_flush(
                        LOGFILE_ERROR,
			"Error : Unable to load protocol module %s. Listener "
                        "for service %s not started.",
			port->protocol,
                        service->name)));
		goto retblock;
	}
	memcpy(&(port->listener->func), funcs, sizeof(GWPROTOCOL));
	port->listener->session = NULL;
	
	if (port->address)
		sprintf(config_bind, "%s:%d", port->address, port->port);
	else
		sprintf(config_bind, "0.0.0.0:%d", port->port);

	if (port->listener->func.listen(port->listener, config_bind)) 
	{
                port->listener->session = session_alloc(service, port->listener);

                if (port->listener->session != NULL) 
		{
                        port->listener->session->state = SESSION_STATE_LISTENER;
                        listeners += 1;
                } 
                else 
		{
			LOGIF(LE, (skygw_log_write_flush(
				LOGFILE_ERROR,
				"Error : Failed to create session to service %s.",
				service->name)));
			
			if (service->users->data)
			{
				hashtable_free(service->users->data);
			}
			free(service->users);
                        dcb_close(port->listener);
			port->listener = NULL;
			goto retblock;
                }
        } 
        else 
	{       
                LOGIF(LE, (skygw_log_write_flush(
                        LOGFILE_ERROR,
			"Error : Unable to start to listen port %d for %s %s.",
			port->port,
                        port->protocol,
                        service->name)));
		if (service->users->data)
		{
			hashtable_free(service->users->data);
		}
		free(service->users);
		dcb_close(port->listener);
		port->listener = NULL;
        }
        
retblock:
	return listeners;
}

/**
 * Start a service
 *
 * This function loads the protocol modules for each port on which the
 * service listens and starts the listener on that port
 *
 * Also create the router_instance for the service.
 *
 * @param service	The Service that should be started
 * @return	Returns the number of listeners created
 */
int
serviceStart(SERVICE *service)
{
SERV_PROTOCOL	*port;
int		listeners = 0;

	if ((service->router_instance = service->router->createInstance(service,
					service->routerOptions)) == NULL)
	{
		LOGIF(LE, (skygw_log_write_flush(LOGFILE_ERROR,
			"%s: Failed to create router instance for service. Service not started.",
				service->name)));
		service->state = SERVICE_STATE_FAILED;
		return 0;
	}

<<<<<<< HEAD
	if (service->router_instance == NULL)
=======
	port = service->ports;
	while (!service->svc_do_shutdown && port)
>>>>>>> f3c62f48
	{
		LOGIF(LE, (skygw_log_write_flush(
			LOGFILE_ERROR,
			"Error : starting the %s service failed.",
			service->name)));                                
		
	}
	else
	{
		port = service->ports;
		while (port)
		{
			listeners += serviceStartPort(service, port);
			port = port->next;
		}
		if (listeners)
			service->stats.started = time(0);
	}
<<<<<<< HEAD
=======
	if (listeners)
	{
		service->state = SERVICE_STATE_STARTED;
		service->stats.started = time(0);
	}

>>>>>>> f3c62f48
	return listeners;
}

/**
 * Start an individual listener
 *
 * @param service	The service to start the listener for
 * @param protocol	The name of the protocol
 * @param port		The port number
 */
void
serviceStartProtocol(SERVICE *service, char *protocol, int port)
{
SERV_PROTOCOL	*ptr;

	ptr = service->ports;
	while (ptr)
	{
		if (strcmp(ptr->protocol, protocol) == 0 && ptr->port == port)
			serviceStartPort(service, ptr);
		ptr = ptr->next;
	}
}


/**
 * Start all the services
 *
 * @return Return the number of services started
 */
int
serviceStartAll()
{
SERVICE	*ptr;
int	n = 0,i;

	ptr = allServices;
	while (ptr && !ptr->svc_do_shutdown)
	{
		n += (i = serviceStart(ptr));

		if(i == 0)
		{
			LOGIF(LE, (skygw_log_write(
				LOGFILE_ERROR,
				"Error : Failed to start service '%s'.",
				ptr->name)));
		}

		ptr = ptr->next;
	}
	return n;
}

/**
 * Stop a service
 *
 * This function stops the listener for the service
 *
 * @param service	The Service that should be stopped
 * @return	Returns the number of listeners restarted
 */
int
serviceStop(SERVICE *service)
{
SERV_PROTOCOL	*port;
int		listeners = 0;

	port = service->ports;
	while (port)
	{
		poll_remove_dcb(port->listener);
		port->listener->session->state = SESSION_STATE_LISTENER_STOPPED;
		listeners++;

		port = port->next;
	}
	service->state = SERVICE_STATE_STOPPED;

	return listeners;
}

/**
 * Restart a service
 *
 * This function stops the listener for the service
 *
 * @param service	The Service that should be restarted
 * @return	Returns the number of listeners restarted
 */
int
serviceRestart(SERVICE *service)
{
SERV_PROTOCOL	*port;
int		listeners = 0;

	port = service->ports;
	while (port)
	{
                if (poll_add_dcb(port->listener) == 0) {
                        port->listener->session->state = SESSION_STATE_LISTENER;
                        listeners++;
                }
		port = port->next;
	}

	return listeners;
}


/**
 * Deallocate the specified service
 *
 * @param service	The service to deallocate
 * @return	Returns true if the service was freed
 */
int
service_free(SERVICE *service)
{
SERVICE *ptr;
SERVER_REF *srv;
	if (service->stats.n_current)
		return 0;
	/* First of all remove from the linked list */
	spinlock_acquire(&service_spin);
	if (allServices == service)
	{
		allServices = service->next;
	}
	else
	{
		ptr = allServices;
		while (ptr && ptr->next != service)
		{
			ptr = ptr->next;
		}
		if (ptr)
			ptr->next = service->next;
	}
	spinlock_release(&service_spin);

	/* Clean up session and free the memory */
        
        while(service->dbref){
            srv = service->dbref;
            service->dbref = service->dbref->next;
            free(srv);
        }
        
	free(service->name);
	free(service->routerModule);
	if (service->credentials.name)
		free(service->credentials.name);
	if (service->credentials.authdata)
		free(service->credentials.authdata);
	free(service);
	return 1;
}

/**
 * Add a protocol/port pair to the service
 *
 * @param service	The service
 * @param protocol	The name of the protocol module
 * @param address	The address to listen with
 * @param port		The port to listen on
 * @return	TRUE if the protocol/port could be added
 */
int
serviceAddProtocol(SERVICE *service, char *protocol, char *address, unsigned short port)
{
SERV_PROTOCOL	*proto;

	if ((proto = (SERV_PROTOCOL *)malloc(sizeof(SERV_PROTOCOL))) == NULL)
	{
		return 0;
	}
	proto->protocol = strdup(protocol);
	if (address)
		proto->address = strdup(address);
	else
		proto->address = NULL;
	proto->port = port;
	spinlock_acquire(&service->spin);
	proto->next = service->ports;
	service->ports = proto;
	spinlock_release(&service->spin);

	return 1;
}

/**
 * Check if a protocol/port pair is part of the service
 *
 * @param service	The service
 * @param protocol	The name of the protocol module
 * @param port		The port to listen on
 * @return	TRUE if the protocol/port is already part of the service
 */
int
serviceHasProtocol(SERVICE *service, char *protocol, unsigned short port)
{
SERV_PROTOCOL	*proto;

	spinlock_acquire(&service->spin);
	proto = service->ports;
	while (proto)
	{
		if (strcmp(proto->protocol, protocol) == 0 && proto->port == port)
			break;
		proto = proto->next;
	}
	spinlock_release(&service->spin);

	return proto != NULL;
}

/**
 * Add a backend database server to a service
 *
 * @param service	The service to add the server to
 * @param server	The server to add
 */
void
serviceAddBackend(SERVICE *service, SERVER *server)
{
	spinlock_acquire(&service->spin);
        SERVER_REF *sref;
        if((sref = calloc(1,sizeof(SERVER_REF))) != NULL)
        {
            sref->next = service->dbref;
            sref->server = server;
            service->dbref = sref;
        }
	spinlock_release(&service->spin);
}

/**
 * Test if a server is part of a service
 *
 * @param service	The service to add the server to
 * @param server	The server to add
 * @return		Non-zero if the server is already part of the service
 */
int
serviceHasBackend(SERVICE *service, SERVER *server)
{
SERVER_REF	*ptr;

	spinlock_acquire(&service->spin);
	ptr = service->dbref;
	while (ptr && ptr->server != server)
		ptr = ptr->next;
	spinlock_release(&service->spin);

	return ptr != NULL;
}

/**
 * Add a router option to a service
 *
 * @param service	The service to add the router option to
 * @param option	The option string
 */
void
serviceAddRouterOption(SERVICE *service, char *option)
{
int	i;

	spinlock_acquire(&service->spin);
	if (service->routerOptions == NULL)
	{
		service->routerOptions = (char **)calloc(2, sizeof(char *));
		service->routerOptions[0] = strdup(option);
		service->routerOptions[1] = NULL;
	}
	else
	{
		for (i = 0; service->routerOptions[i]; i++)
			;
		service->routerOptions = (char **)realloc(service->routerOptions,
				(i + 2) * sizeof(char *));
		service->routerOptions[i] = strdup(option);
		service->routerOptions[i+1] = NULL;
	}
	spinlock_release(&service->spin);
}

/**
 * Remove the router options for the service
 *
 * @param	service	The service to remove the options from
 */
void
serviceClearRouterOptions(SERVICE *service)
{
int	i;

	spinlock_acquire(&service->spin);
	if (service->routerOptions != NULL)
	{
		for (i = 0; service->routerOptions[i]; i++)
			free(service->routerOptions[i]);
		free(service->routerOptions);
		service->routerOptions = NULL;
	}
	spinlock_release(&service->spin);
}
/**
 * Set the service user that is used to log in to the backebd servers
 * associated with this service.
 *
 * @param service	The service we are setting the data for
 * @param user		The user name to use for connections
 * @param auth		The authentication data we need, e.g. MySQL SHA1 password
 * @return	0 on failure
 */
int
serviceSetUser(SERVICE *service, char *user, char *auth)
{
	if (service->credentials.name)
		free(service->credentials.name);
	if (service->credentials.authdata)
		free(service->credentials.authdata);
	service->credentials.name = strdup(user);
	service->credentials.authdata = strdup(auth);

	if (service->credentials.name == NULL || service->credentials.authdata == NULL)
		return 0;
	return 1;
}


/**
 * Get the service user that is used to log in to the backebd servers
 * associated with this service.
 *
 * @param service	The service we are setting the data for
 * @param user		The user name to use for connections
 * @param auth		The authentication data we need, e.g. MySQL SHA1 password
 * @return		0 on failure
 */
int
serviceGetUser(SERVICE *service, char **user, char **auth)
{
	if (service->credentials.name == NULL || service->credentials.authdata == NULL)
		return 0;
	*user = service->credentials.name;
	*auth = service->credentials.authdata;
	return 1;
}

/**
 * Enable/Disable root user for this service
 * associated with this service.
 *
 * @param service	The service we are setting the data for
 * @param action	1 for root enable, 0 for disable access
 * @return		0 on failure
 */

int
serviceEnableRootUser(SERVICE *service, int action)
{
	if (action != 0 && action != 1)
		return 0;

	service->enable_root = action;

	return 1;
}

/**
 * Trim whitespace from the from an rear of a string
 *
 * @param str		String to trim
 * @return	Trimmed string, chanesg are done in situ
 */
static char *
trim(char *str)
{
char	*ptr;

	while (isspace(*str))
		str++;

	/* Point to last character of the string */
	ptr = str + strlen(str) - 1;
	while (ptr > str && isspace(*ptr))
		*ptr-- = 0;

	return str;
}

/**
 * Set the filters used by the service
 *
 * @param service	The service itself
 * @param filters	ASCII string of filters to use
 */
void
serviceSetFilters(SERVICE *service, char *filters)
{
FILTER_DEF	**flist;
char		*ptr, *brkt;
int		n = 0;

	if ((flist = (FILTER_DEF **)malloc(sizeof(FILTER_DEF *))) == NULL)
	{
		LOGIF(LE, (skygw_log_write_flush(LOGFILE_ERROR,
			"Error : Out of memory adding filters to service.\n")));
		return;
	}
	ptr = strtok_r(filters, "|", &brkt);
	while (ptr)
	{
		n++;
		if ((flist = (FILTER_DEF **)realloc(flist,
				(n + 1) * sizeof(FILTER_DEF *))) == NULL)
		{
			LOGIF(LE, (skygw_log_write_flush(LOGFILE_ERROR,
				"Error : Out of memory adding filters to service.\n")));
			return;
		}
		if ((flist[n-1] = filter_find(trim(ptr))) == NULL)
		{
			LOGIF(LE, (skygw_log_write_flush(
                                LOGFILE_ERROR,
				"Warning : Unable to find filter '%s' for service '%s'\n",
					trim(ptr), service->name
					)));
			n--;
		}
		flist[n] = NULL;
		ptr = strtok_r(NULL, "|", &brkt);
	}

	service->filters = flist;
	service->n_filters = n;
}

/**
 * Return a named service
 *
 * @param servname	The name of the service to find
 * @return The service or NULL if not found
 */
SERVICE *
service_find(char *servname)
{
SERVICE 	*service;

	spinlock_acquire(&service_spin);
	service = allServices;
	while (service && strcmp(service->name, servname) != 0)
		service = service->next;
	spinlock_release(&service_spin);

	return service;
}


/**
 * Print details of an individual service
 *
 * @param service	Service to print
 */
void
printService(SERVICE *service)
{
SERVER_REF		*ptr = service->dbref;
struct tm	result;
char		time_buf[30];
int		i;

	printf("Service %p\n", service);
	printf("\tService:				%s\n", service->name);
	printf("\tRouter:				%s (%p)\n", service->routerModule, service->router);
	printf("\tStarted:		%s",
			asctime_r(localtime_r(&service->stats.started, &result), time_buf));
	printf("\tBackend databases\n");
	while (ptr)
	{
		printf("\t\t%s:%d  Protocol: %s\n", ptr->server->name, ptr->server->port, ptr->server->protocol);
		ptr = ptr->next;
	}
	if (service->n_filters)
	{
		printf("\tFilter chain:		");
		for (i = 0; i < service->n_filters; i++)
		{
			printf("%s %s ", service->filters[i]->name,
				i + 1 < service->n_filters ? "|" : "");
		}
		printf("\n");
	}
	printf("\tUsers data:        	%p\n", service->users);
	printf("\tTotal connections:	%d\n", service->stats.n_sessions);
	printf("\tCurrently connected:	%d\n", service->stats.n_current);
}

/**
 * Print all services
 *
 * Designed to be called within a debugger session in order
 * to display all active services within the gateway
 */
void
printAllServices()
{
SERVICE	*ptr;

	spinlock_acquire(&service_spin);
	ptr = allServices;
	while (ptr)
	{
		printService(ptr);
		ptr = ptr->next;
	}
	spinlock_release(&service_spin);
}

/**
 * Print all services to a DCB
 *
 * Designed to be called within a CLI command in order
 * to display all active services within the gateway
 */
void
dprintAllServices(DCB *dcb)
{
SERVICE	*ptr;

	spinlock_acquire(&service_spin);
	ptr = allServices;
	while (ptr)
	{
		dprintService(dcb, ptr);
		ptr = ptr->next;
	}
	spinlock_release(&service_spin);
}

/**
 * Print details of a single service.
 *
 * @param dcb		DCB to print data to
 * @param service	The service to print
 */
void dprintService(DCB *dcb, SERVICE *service)
{
SERVER_REF		*server = service->dbref;
struct tm	result;
char		timebuf[30];
int		i;

	dcb_printf(dcb, "Service %p\n", service);
	dcb_printf(dcb, "\tService:				%s\n",
						service->name);
	dcb_printf(dcb, "\tRouter: 				%s (%p)\n",
			service->routerModule, service->router);
	switch (service->state)
	{
	case SERVICE_STATE_STARTED:
		dcb_printf(dcb, "\tState: 					Started\n");
		break;
	case SERVICE_STATE_STOPPED:
		dcb_printf(dcb, "\tState: 					Stopped\n");
		break;
	case SERVICE_STATE_FAILED:
		dcb_printf(dcb, "\tState: 					Failed\n");
		break;
	case SERVICE_STATE_ALLOC:
		dcb_printf(dcb, "\tState: 					Allocated\n");
		break;
	}
	if (service->router && service->router_instance)
		service->router->diagnostics(service->router_instance, dcb);
	dcb_printf(dcb, "\tStarted:				%s",
			asctime_r(localtime_r(&service->stats.started, &result), timebuf));
	dcb_printf(dcb, "\tRoot user access:			%s\n",
			service->enable_root ? "Enabled" : "Disabled");
	if (service->n_filters)
	{
		dcb_printf(dcb, "\tFilter chain:		");
		for (i = 0; i < service->n_filters; i++)
		{
			dcb_printf(dcb, "%s %s ", service->filters[i]->name,
				i + 1 < service->n_filters ? "|" : "");
		}
		dcb_printf(dcb, "\n");
	}
	dcb_printf(dcb, "\tBackend databases\n");
	while (server)
	{
		dcb_printf(dcb, "\t\t%s:%d  Protocol: %s\n", server->server->name, server->server->port,
								server->server->protocol);
		server = server->next;
	}
	if (service->weightby)
		dcb_printf(dcb, "\tRouting weight parameter:		%s\n",
							service->weightby);
	dcb_printf(dcb, "\tUsers data:        			%p\n",
						service->users);
	dcb_printf(dcb, "\tTotal connections:			%d\n",
						service->stats.n_sessions);
	dcb_printf(dcb, "\tCurrently connected:			%d\n",
						service->stats.n_current);
}

/**
 * List the defined services in a tabular format.
 *
 * @param dcb		DCB to print the service list to.
 */
void
dListServices(DCB *dcb)
{
SERVICE	*ptr;

	spinlock_acquire(&service_spin);
	ptr = allServices;
	if (ptr)
	{
		dcb_printf(dcb, "Services.\n");
		dcb_printf(dcb, "--------------------------+----------------------+--------+---------------\n");
		dcb_printf(dcb, "%-25s | %-20s | #Users | Total Sessions\n",
			"Service Name", "Router Module");
		dcb_printf(dcb, "--------------------------+----------------------+--------+---------------\n");
	}
	while (ptr)
	{
		dcb_printf(dcb, "%-25s | %-20s | %6d | %5d\n",
			ptr->name, ptr->routerModule,
			ptr->stats.n_current, ptr->stats.n_sessions);
		ptr = ptr->next;
	}
	if (allServices)
		dcb_printf(dcb, "--------------------------+----------------------+--------+---------------\n\n");
	spinlock_release(&service_spin);
}

/**
 * List the defined listeners in a tabular format.
 *
 * @param dcb		DCB to print the service list to.
 */
void
dListListeners(DCB *dcb)
{
SERVICE		*ptr;
SERV_PROTOCOL	*lptr;

	spinlock_acquire(&service_spin);
	ptr = allServices;
	if (ptr)
	{
		dcb_printf(dcb, "Listeners.\n");
		dcb_printf(dcb, "---------------------+--------------------+-----------------+-------+--------\n");
		dcb_printf(dcb, "%-20s | %-18s | %-15s | Port  | State\n",
			"Service Name", "Protocol Module", "Address");
		dcb_printf(dcb, "---------------------+--------------------+-----------------+-------+--------\n");
	}
	while (ptr)
	{
		lptr = ptr->ports;
		while (lptr)
		{
			dcb_printf(dcb, "%-20s | %-18s | %-15s | %5d | %s\n",
				ptr->name, lptr->protocol, 
				(lptr && lptr->address) ? lptr->address : "*",
				lptr->port,
				(lptr->listener->session->state == SESSION_STATE_LISTENER_STOPPED) ? "Stopped" : "Running"
			);

			lptr = lptr->next;
		}
		ptr = ptr->next;
	}
	if (allServices)
		dcb_printf(dcb, "---------------------+--------------------+-----------------+-------+--------\n\n");
	spinlock_release(&service_spin);
}

/**
 * Update the definition of a service
 *
 * @param service	The service to update
 * @param router	The router module to use
 * @param user		The user to use to extract information from the database
 * @param auth		The password for the user above
 */
void
service_update(SERVICE *service, char *router, char *user, char *auth)
{
void	*router_obj;

	if (!strcmp(service->routerModule, router))
	{
		if ((router_obj = load_module(router, MODULE_ROUTER)) == NULL)
		{
			LOGIF(LE, (skygw_log_write_flush(
                                LOGFILE_ERROR,
                                "Error : Failed to update router "
                                "for service %s to %s.",
				service->name,
                                router)));
		}
		else
		{
			LOGIF(LM, (skygw_log_write(
                                LOGFILE_MESSAGE,
                                "Update router for service %s to %s.",
				service->name,
                                router)));
			free(service->routerModule);
			service->routerModule = strdup(router);
			service->router = router_obj;
		}
	}
	if (user &&
            (strcmp(service->credentials.name, user) != 0 ||
             strcmp(service->credentials.authdata, auth) != 0))
	{
		LOGIF(LM, (skygw_log_write(
                        LOGFILE_MESSAGE,
                        "Update credentials for service %s.",
                        service->name)));
		serviceSetUser(service, user, auth);
	}
}


int service_refresh_users(SERVICE *service) {
	int ret = 1;
	/* check for another running getUsers request */
	if (! spinlock_acquire_nowait(&service->users_table_spin)) {
		LOGIF(LD, (skygw_log_write_flush(
			LOGFILE_DEBUG,
			"%lu [service_refresh_users] failed to get get lock for loading new users' table: another thread is loading users",
			pthread_self())));

		return 1;
	}

	
	/* check if refresh rate limit has exceeded */
	if ( (time(NULL) < (service->rate_limit.last + USERS_REFRESH_TIME)) || (service->rate_limit.nloads > USERS_REFRESH_MAX_PER_TIME)) { 
		LOGIF(LE, (skygw_log_write_flush(
			LOGFILE_ERROR,
			"Refresh rate limit exceeded for load of users' table for service '%s'.",
			service->name)));

		spinlock_release(&service->users_table_spin);
 		return 1;
	}

	service->rate_limit.nloads++;	

	/* update time and counter */
	if (service->rate_limit.nloads > USERS_REFRESH_MAX_PER_TIME) {
		service->rate_limit.nloads = 1;
		service->rate_limit.last = time(NULL);
	}

	ret = replace_mysql_users(service);

	/* remove lock */
	spinlock_release(&service->users_table_spin);

	if (ret >= 0)
		return 0;
	else
		return 1;
}

bool service_set_param_value (
        SERVICE*            service,
        CONFIG_PARAMETER*   param,
        char*               valstr,
        count_spec_t        count_spec,
        config_param_type_t type)
{
        char*    p;
        int      valint;
	bool     valbool;
	target_t valtarget;
	bool     succp = true;
                
	if (PARAM_IS_TYPE(type,PERCENT_TYPE) ||PARAM_IS_TYPE(type,COUNT_TYPE))
	{
		/**
		 * Find out whether the value is numeric and ends with '%' or '\0'
		 */
		p = valstr;
		
		while(isdigit(*p)) p++;

		errno = 0;
		
		if (p == valstr || (*p != '%' && *p != '\0'))
		{
			succp = false;
		}
		else if (*p == '%')
		{
			if (*(p+1) == '\0')
			{
				*p = '\0';
				valint = (int) strtol(valstr, (char **)NULL, 10);
				
				if (valint == 0 && errno != 0)
				{
					succp = false;
				}
				else if (PARAM_IS_TYPE(type,PERCENT_TYPE))
				{
					succp   = true;
					config_set_qualified_param(param, (void *)&valint, PERCENT_TYPE);
				}
				else
				{
					/** Log error */
				}
			}
			else
			{
				succp = false;
			}
		}
		else if (*p == '\0')
		{
			valint = (int) strtol(valstr, (char **)NULL, 10);
			
			if (valint == 0 && errno != 0)
			{
				succp = false;
			}
			else if (PARAM_IS_TYPE(type,COUNT_TYPE))
			{
				succp = true;
				config_set_qualified_param(param, (void *)&valint, COUNT_TYPE);
			}
			else
			{
				/** Log error */
			}
		}
	}
	else if (type == BOOL_TYPE)
	{
		unsigned int rc;

		rc = find_type(&bool_type, valstr, strlen(valstr)+1);
		
		if (rc > 0)
		{
			succp = true;
			if (rc%2 == 1)
			{
				valbool = false;
			}
			else if (rc%2 == 0)
			{
				valbool = true;
			}
			/** add param to config */
			config_set_qualified_param(param, 
						   (void *)&valbool, 
						   BOOL_TYPE); 
		}
		else
		{
			succp = false;
		}
	}
	else if (type == SQLVAR_TARGET_TYPE)
	{
		unsigned int rc;
		
		rc = find_type(&sqlvar_target_type, valstr, strlen(valstr)+1);
		
		if (rc > 0 && rc < 3)
		{
			succp = true;
			if (rc == 1)
			{
				valtarget = TYPE_MASTER;
			}
			else if (rc == 2)
			{
				valtarget = TYPE_ALL;
			}
			/** add param to config */
			config_set_qualified_param(param, 
						   (void *)&valtarget, 
						   SQLVAR_TARGET_TYPE);
		}
		else
		{
			succp = false;
		}
	}
	
        if (succp)
        {
		service_add_qualified_param(service, param); /*< add param to svc */
        }
        return succp;
}
/*
 * Function to find a string in typelib_t
 * (similar to find_type() of mysys/typelib.c)
 *	 
 *	 SYNOPSIS
 *	 find_type()
 *	 lib                  typelib_t
 *	 find                 String to find
 *	 length               Length of string to find
 *	 part_match           Allow part matching of value
 *	 
 *	 RETURN
 *	 0 error
 *	 > 0 position in TYPELIB->type_names +1
 */
static int find_type(
	typelib_t*  tl,
	const char* needle,
	int         maxlen)
{
	int i;
	
	if (tl == NULL || needle == NULL || maxlen <= 0)
	{
		return -1;
	}
	
	for (i=0; i<tl->tl_nelems; i++)
	{
		if (strncasecmp(tl->tl_p_elems[i], needle, maxlen) == 0)
		{
			return i+1;
		}
	}
	return 0;
}

/**
 * Add qualified config parameter to SERVICE struct.
 */ 	
static void service_add_qualified_param(
        SERVICE*          svc,
        CONFIG_PARAMETER* param)
{        
        spinlock_acquire(&svc->spin);
               
        if (svc->svc_config_param == NULL)
        {
                svc->svc_config_param = config_clone_param(param);
                svc->svc_config_param->next = NULL;
        }
        else
        {
                CONFIG_PARAMETER*  p = svc->svc_config_param;
                CONFIG_PARAMETER*  prev = NULL;
                
                while (true)
                {
                        CONFIG_PARAMETER* old;
                        
                        /** Replace existing parameter in the list, free old */
                        if (strncasecmp(param->name,
                                        p->name, 
                                        strlen(param->name)) == 0)
                        {                                
                                old = p;
                                p = config_clone_param(param);
                                p->next = old->next;
                                
                                if (prev != NULL)
                                {
                                        prev->next = p;
                                }
                                else
                                {
                                        svc->svc_config_param = p;
                                }
                                free(old);
                                break;
                        }
                        prev = p;
                        p = p->next;
                        
                        /** Hit end of the list, add new parameter */
                        if (p == NULL)
                        {
                                p = config_clone_param(param);
                                prev->next = p;
                                p->next = NULL;
                                break;
                        }
                }
        }
        /** Increment service's configuration version */
        atomic_add(&svc->svc_config_version, 1);
        spinlock_release(&svc->spin);
}

/**
 * Return the name of the service
 *
 * @param svc		The service
 */
char *
service_get_name(SERVICE *svc)
{
        return svc->name;
}

/**
 * Set the weighting parameter for the service
 *
 * @param	service		The service pointer
 * @param	weightby	The parameter name to weight the routing by
 */
void
serviceWeightBy(SERVICE *service, char *weightby)
{
	if (service->weightby)
		free(service->weightby);
	service->weightby = strdup(weightby);
}

/**
 * Return the parameter the wervice shoudl use to weight connections
 * by
 * @param service		The Service pointer
 */
char *
serviceGetWeightingParameter(SERVICE *service)
{
	return service->weightby;
}

/**
 * Enable/Disable localhost authentication match criteria
 * associated with this service.
 *
 * @param service       The service we are setting the data for
 * @param action        1 for enable, 0 for disable access
 * @return              0 on failure
 */

int
serviceEnableLocalhostMatchWildcardHost(SERVICE *service, int action)
{
	if (action != 0 && action != 1)
		return 0;

	service->localhost_match_wildcard_host = action;

	return 1;
}

void service_shutdown()
{
	SERVICE* svc;
	spinlock_acquire(&service_spin);
	svc = allServices;
	while (svc != NULL)
	{
		svc->svc_do_shutdown = true;
		svc = svc->next;
	}
	spinlock_release(&service_spin);
}<|MERGE_RESOLUTION|>--- conflicted
+++ resolved
@@ -336,39 +336,18 @@
 		return 0;
 	}
 
-<<<<<<< HEAD
-	if (service->router_instance == NULL)
-=======
 	port = service->ports;
 	while (!service->svc_do_shutdown && port)
->>>>>>> f3c62f48
-	{
-		LOGIF(LE, (skygw_log_write_flush(
-			LOGFILE_ERROR,
-			"Error : starting the %s service failed.",
-			service->name)));                                
-		
-	}
-	else
-	{
-		port = service->ports;
-		while (port)
-		{
-			listeners += serviceStartPort(service, port);
-			port = port->next;
-		}
-		if (listeners)
-			service->stats.started = time(0);
-	}
-<<<<<<< HEAD
-=======
+	{
+		listeners += serviceStartPort(service, port);
+		port = port->next;
+	}
 	if (listeners)
 	{
 		service->state = SERVICE_STATE_STARTED;
 		service->stats.started = time(0);
 	}
 
->>>>>>> f3c62f48
 	return listeners;
 }
 
