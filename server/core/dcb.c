/*
 * This file is distributed as part of the MariaDB Corporation MaxScale.  It is free
 * software: you can redistribute it and/or modify it under the terms of the
 * GNU General Public License as published by the Free Software Foundation,
 * version 2.
 *
 * This program is distributed in the hope that it will be useful, but WITHOUT
 * ANY WARRANTY; without even the implied warranty of MERCHANTABILITY or FITNESS
 * FOR A PARTICULAR PURPOSE.  See the GNU General Public License for more
 * details.
 *
 * You should have received a copy of the GNU General Public License along with
 * this program; if not, write to the Free Software Foundation, Inc., 51
 * Franklin Street, Fifth Floor, Boston, MA 02110-1301 USA.
 *
 * Copyright MariaDB Corporation Ab 2013-2014
 */

/**
 * @file dcb.c  -  Descriptor Control Block generic functions
 *
 * Descriptor control blocks provide the key mechanism for the interface
 * with the non-blocking socket polling routines. The descriptor control
 * block is the user data that is handled by the epoll system and contains
 * the state data and pointers to other components that relate to the
 * use of a file descriptor.
 *
 * @verbatim
 * Revision History
 *
 * Date		Who			Description
 * 12/06/13	Mark Riddoch		Initial implementation
 * 21/06/13	Massimiliano Pinto	free_dcb is used
 * 25/06/13	Massimiliano Pinto	Added checks to session and router_session
 * 28/06/13	Mark Riddoch		Changed the free mechanism to
 * 					introduce a zombie state for the
 * 					dcb
 * 02/07/2013	Massimiliano Pinto	Addition of delayqlock, delayq and
 *                                      authlock for handling backend
 *                                      asynchronous protocol connection
 *					and a generic lock for backend
 *                                      authentication
 * 16/07/2013	Massimiliano Pinto	Added command type for dcb
 * 23/07/2013	Mark Riddoch		Tidy up logging
 * 02/09/2013	Massimiliano Pinto	Added session refcount
 * 27/09/2013	Massimiliano Pinto	dcb_read returns 0 if ioctl returns no
 *                                      error and 0 bytes to read.
 *					This fixes a bug with many reads from
 *                                      backend
 * 07/05/2014	Mark Riddoch		Addition of callback mechanism
 * 20/06/2014	Mark Riddoch		Addition of dcb_clone
 *
 * @endverbatim
 */
#include <stdio.h>
#include <stdarg.h>
#include <stdlib.h>
#include <string.h>
#include <dcb.h>
#include <spinlock.h>
#include <server.h>
#include <session.h>
#include <service.h>
#include <modules.h>
#include <router.h>
#include <errno.h>
#include <gw.h>
#include <poll.h>
#include <atomic.h>
#include <skygw_utils.h>
#include <log_manager.h>
#include <hashtable.h>
#include <hk_heartbeat.h>

/** Defined in log_manager.cc */
extern int            lm_enabled_logfiles_bitmask;
extern size_t         log_ses_count[];
extern __thread log_info_t tls_log_info;

static	DCB		*allDCBs = NULL;	/* Diagnostics need a list of DCBs */
static	DCB		*zombies = NULL;
static	SPINLOCK	dcbspin = SPINLOCK_INIT;
static	SPINLOCK	zombiespin = SPINLOCK_INIT;

static void dcb_final_free(DCB *dcb);
static bool dcb_set_state_nomutex(
        DCB*              dcb,
        const dcb_state_t new_state,
        dcb_state_t*      old_state);
static void dcb_call_callback(DCB *dcb, DCB_REASON reason);
static DCB* dcb_get_next (DCB* dcb);
static int  dcb_null_write(DCB *dcb, GWBUF *buf);
static int  dcb_null_close(DCB *dcb);
static int  dcb_null_auth(DCB *dcb, SERVER *server, SESSION *session, GWBUF *buf);
static int  dcb_isvalid_nolock(DCB *dcb);

size_t dcb_get_session_id(
	DCB* dcb)
{
	size_t rval;
	
	if (dcb != NULL && dcb->session != NULL)
	{
		rval = dcb->session->ses_id;
	}
	else
	{
		rval = 0;
	}
	return rval;
}

/**
 * Read log info from session through DCB and store values to memory locations
 * passed as parameters.
 * 
 * @param dcb		DCB
 * @param sesid		location where session id is to be copied
 * @param enabled_logs	bit field indicating which log types are enabled for the
 * session
 *
 *@return true if call arguments included memory addresses, false if any of the 
 *parameters was NULL.
 */ 
bool dcb_get_ses_log_info(
	DCB*    dcb,
	size_t* sesid,
	int*    enabled_logs)
{
	bool succp;
	
	if (dcb == NULL || 
		dcb->session == NULL || 
		sesid == NULL || 
		enabled_logs == NULL)
	{
		succp = false;
	}
	else
	{
		*sesid = dcb->session->ses_id;
		*enabled_logs = dcb->session->ses_enabled_logs;
		succp = true;
	}
	
	return succp;
}

/**
 * Return the pointer to the list of zombie DCB's
 *
 * @return Zombies DCB list
 */
DCB *
dcb_get_zombies(void)
{
        return zombies;
}

/**
 * Allocate a new DCB. 
 *
 * This routine performs the generic initialisation on the DCB before returning
 * the newly allocated DCB.
 *
 * @return A newly allocated DCB or NULL if non could be allocated.
 */
DCB *
dcb_alloc(dcb_role_t role)
{
DCB	*rval;

	if ((rval = calloc(1, sizeof(DCB))) == NULL)
	{
		return NULL;
	}
#if defined(SS_DEBUG)
        rval->dcb_chk_top = CHK_NUM_DCB;
        rval->dcb_chk_tail = CHK_NUM_DCB;
#endif
	rval->dcb_errhandle_called = false;
        rval->dcb_role = role;
        spinlock_init(&rval->dcb_initlock);
	spinlock_init(&rval->writeqlock);
	spinlock_init(&rval->delayqlock);
	spinlock_init(&rval->authlock);
	spinlock_init(&rval->cb_lock);
	spinlock_init(&rval->pollinlock);
	spinlock_init(&rval->polloutlock);
	rval->pollinbusy = 0;
	rval->readcheck = 0;
	rval->polloutbusy = 0;
	rval->writecheck = 0;
        rval->fd = DCBFD_CLOSED;

	rval->evq.next = NULL;
	rval->evq.prev = NULL;
	rval->evq.pending_events = 0;
	rval->evq.processing = 0;
	spinlock_init(&rval->evq.eventqlock);

	memset(&rval->stats, 0, sizeof(DCBSTATS));	// Zero the statistics
	rval->state = DCB_STATE_ALLOC;
	bitmask_init(&rval->memdata.bitmask);
	rval->writeqlen = 0;
	rval->high_water = 0;
	rval->low_water = 0;
	rval->next = NULL;
	rval->callbacks = NULL;
	rval->data = NULL;

	rval->remote = NULL;
	rval->user = NULL;
	rval->flags = 0;

	spinlock_acquire(&dcbspin);
	if (allDCBs == NULL)
		allDCBs = rval;
	else
	{
		DCB *ptr = allDCBs;
		while (ptr->next)
			ptr = ptr->next;
		ptr->next = rval;
	}
	spinlock_release(&dcbspin);
	return rval;
}


/**
 * Free a DCB that has not been associated with a descriptor.
 *
 * @param dcb	The DCB to free
 */
void
dcb_free(DCB *dcb)
{
	if (dcb->fd == DCBFD_CLOSED)
	{
		dcb_final_free(dcb);
	}
	else
	{
		LOGIF(LE, (skygw_log_write_flush(
               		LOGFILE_ERROR,
			"Error : Attempt to free a DCB via dcb_free "
			"that has been associated with a descriptor.")));
	}
}

/** 
 * Add the DCB to the end of zombies list. 
 *
 * Adding to list occurs once per DCB. This is ensured by changing the
 * state of DCB to DCB_STATE_ZOMBIE after addition. Prior insertion, DCB state
 * is checked and operation proceeds only if state differs from DCB_STATE_ZOMBIE.
 * @param dcb The DCB to add to the zombie list
 * @return none
 */
void
dcb_add_to_zombieslist(DCB *dcb)
{
        bool        succp = false;
        dcb_state_t prev_state = DCB_STATE_UNDEFINED;
        
        CHK_DCB(dcb);        

        /*<
         * Protect zombies list access.
         */
	spinlock_acquire(&zombiespin);
        /*<
         * If dcb is already added to zombies list, return.
         */
        if (dcb->state != DCB_STATE_NOPOLLING) {
                ss_dassert(dcb->state != DCB_STATE_POLLING &&
                           dcb->state != DCB_STATE_LISTENING);
                spinlock_release(&zombiespin);
                return;
        }
        /*<
         * Add closing dcb to the top of the list.
         */
        dcb->memdata.next = zombies;
        zombies = dcb;
        /*<
         * Set state which indicates that it has been added to zombies
         * list.
         */
        succp = dcb_set_state(dcb, DCB_STATE_ZOMBIE, &prev_state);
        ss_info_dassert(succp, "Failed to set DCB_STATE_ZOMBIE");
        
	spinlock_release(&zombiespin);
}

/*
 * Clone a DCB for internal use, mostly used for specialist filters
 * to create dummy clients based on real clients.
 *
 * @param orig		The DCB to clone
 * @return 		A DCB that can be used as a client
 */
DCB *
dcb_clone(DCB *orig)
{
DCB	*clone;

	if ((clone = dcb_alloc(DCB_ROLE_REQUEST_HANDLER)) == NULL)
	{
		return NULL;
	}

	clone->fd = DCBFD_CLOSED;
	clone->flags |= DCBF_CLONE;
	clone->state = orig->state;
	clone->data = orig->data;
	if (orig->remote)
		clone->remote = strdup(orig->remote);
	if (orig->user)
		clone->user = strdup(orig->user);
	clone->protocol = orig->protocol;

	clone->func.write = dcb_null_write;
	/** 
	 * Close triggers closing of router session as well which is needed. 
	 */
	clone->func.close = orig->func.close;
	clone->func.auth = dcb_null_auth;

	return clone;
}

/**
 * Free a DCB and remove it from the chain of all DCBs
 *
 * NB This is called with the caller holding the zombie queue
 * spinlock
 *
 * @param dcb The DCB to free
 */
static void
dcb_final_free(DCB *dcb)
{
DCB_CALLBACK		*cb;

        CHK_DCB(dcb);
        ss_info_dassert(dcb->state == DCB_STATE_DISCONNECTED || 
                        dcb->state == DCB_STATE_ALLOC,
                        "dcb not in DCB_STATE_DISCONNECTED not in DCB_STATE_ALLOC state.");

	if (DCB_POLL_BUSY(dcb))
	{
		/* Check if DCB has outstanding poll events */
		LOGIF(LE, (skygw_log_write_flush(
			LOGFILE_ERROR,
			"dcb_final_free: DCB %p has outstanding events",
			dcb)));
	}

	/*< First remove this DCB from the chain */
	spinlock_acquire(&dcbspin);
	if (allDCBs == dcb)
	{
		/*<
		 * Deal with the special case of removing the DCB at the head of
		 * the chain.
		 */
		allDCBs = dcb->next;
	}
	else
	{
		/*<
		 * We find the DCB that point to the one we are removing and then
		 * set the next pointer of that DCB to the next pointer of the
		 * DCB we are removing.
		 */
		DCB *ptr = allDCBs;
		while (ptr && ptr->next != dcb)
			ptr = ptr->next;
		if (ptr)
			ptr->next = dcb->next;
	}
	spinlock_release(&dcbspin);

        if (dcb->session) {
                /*<
                 * Terminate client session.
                 */
                {
                        SESSION *local_session = dcb->session;
			dcb->session = NULL;
                        CHK_SESSION(local_session);
                        /** 
			 * Set session's client pointer NULL so that other threads
			 * won't try to call dcb_close for client DCB
			 * after this call.
			 */
                        if (local_session->client == dcb)
			{
				spinlock_acquire(&local_session->ses_lock);
				local_session->client = NULL;
				spinlock_release(&local_session->ses_lock);
			}
			session_free(local_session);
		}
	}

	if (dcb->protocol && (!DCB_IS_CLONE(dcb)))
		free(dcb->protocol);	
	if (dcb->remote)
		free(dcb->remote);
	if (dcb->user)
		free(dcb->user);

	/* Clear write and read buffers */	
	if (dcb->delayq) {
		GWBUF *queue = dcb->delayq;
		while ((queue = gwbuf_consume(queue, GWBUF_LENGTH(queue))) != NULL);
	}
	if (dcb->dcb_readqueue)
        {
                GWBUF* queue = dcb->dcb_readqueue;
                while ((queue = gwbuf_consume(queue, GWBUF_LENGTH(queue))) != NULL);
        }

	if (dcb->cursor)
	{
	    free(dcb->cursor);
	}

	spinlock_acquire(&dcb->cb_lock);
	while ((cb = dcb->callbacks) != NULL)
	{
		dcb->callbacks = cb->next;
		free(cb);
	}
	spinlock_release(&dcb->cb_lock);

	bitmask_free(&dcb->memdata.bitmask);
	free(dcb);
}

/**
 * Process the DCB zombie queue
 *
 * This routine is called by each of the polling threads with
 * the thread id of the polling thread. It must clear the bit in
 * the memdata bitmask for the polling thread that calls it. If the
 * operation of clearing this bit means that no bits are set in
 * the memdata.bitmask then the DCB is no longer able to be 
 * referenced and it can be finally removed.
 *
 * @param	threadid	The thread ID of the caller
 */
DCB *
dcb_process_zombies(int threadid)
{
DCB	*ptr, *lptr;
DCB*    dcb_list = NULL;
DCB*    dcb = NULL;
bool    succp = false;

	/**
	 * Perform a dirty read to see if there is anything in the queue.
	 * This avoids threads hitting the queue spinlock when the queue 
	 * is empty. This will really help when the only entry is being
	 * freed, since the queue is updated before the expensive call to
	 * dcb_final_free.
	 */
	if (!zombies)
		return NULL;

	/*
	 * Process the zombie queue and create a list of DCB's that can be
	 * finally freed. This processing is down under a spinlock that
	 * will prevent new entries being added to the zombie queue. Therefore
	 * we do not want to do any expensive operations under this spinlock
	 * as it will block other threads. The expensive operations will be
	 * performed on the victim queue within holding the zombie queue
	 * spinlock.
	 */
	spinlock_acquire(&zombiespin);
	ptr = zombies;
	lptr = NULL;
	while (ptr)
	{
		CHK_DCB(ptr);

		/*
		 * Skip processing of DCB's that are
		 * in the event queue waiting to be processed.
		 */
		if (ptr->evq.next || ptr->evq.prev)
		{
			lptr = ptr;
			ptr = ptr->memdata.next;
		}
		else
		{

			bitmask_clear(&ptr->memdata.bitmask, threadid);
			
			if (bitmask_isallclear(&ptr->memdata.bitmask))
			{
				/**
				 * Remove the DCB from the zombie queue
				 * and call the final free routine for the
				 * DCB
				 *
				 * ptr is the DCB we are processing
				 * lptr is the previous DCB on the zombie queue
				 * or NULL if the DCB is at the head of the
				 * queue tptr is the DCB after the one we are
				 * processing on the zombie queue
				 */
				DCB	*tptr = ptr->memdata.next;
				if (lptr == NULL)
					zombies = tptr;
				else
					lptr->memdata.next = tptr;
				
				LOGIF(LD, (skygw_log_write_flush(
					LOGFILE_DEBUG,
					"%lu [dcb_process_zombies] Remove dcb "
					"%p fd %d " "in state %s from the "
					"list of zombies.",
					pthread_self(),
					ptr,
					ptr->fd,
					STRDCBSTATE(ptr->state)))); 
				ss_info_dassert(ptr->state == DCB_STATE_ZOMBIE,
						"dcb not in DCB_STATE_ZOMBIE state.");
				/*<
				 * Move dcb to linked list of victim dcbs.
				 */
				if (dcb_list == NULL) {
					dcb_list = ptr;
					dcb = dcb_list;
				} else {
					dcb->memdata.next = ptr;
					dcb = dcb->memdata.next;
				}
				dcb->memdata.next = NULL;
				ptr = tptr;
			}
			else
			{
				lptr = ptr;
				ptr = ptr->memdata.next;
			}
		}
	}
	spinlock_release(&zombiespin);

	/*
	 * Process the victim queue. These are DCBs that are not in
	 * use by any thread. 
	 * The corresponding file descriptor is closed, the DCB marked
	 * as disconnected and the DCB itself is fianlly freed.
	 */
        dcb = dcb_list;
        while (dcb != NULL) {
		DCB* dcb_next = NULL;
                int  rc = 0;

		if (dcb->fd > 0)
		{
			/*<
			* Close file descriptor and move to clean-up phase.
			*/
			rc = close(dcb->fd);

			if (rc < 0) 
			{
				int eno = errno;
				errno = 0;
				LOGIF(LE, (skygw_log_write_flush(
					LOGFILE_ERROR,
					"Error : Failed to close "
					"socket %d on dcb %p due error %d, %s.",
					dcb->fd,
					dcb,
					eno,
					strerror(eno))));
			}  
			else 
			{
				dcb->fd = DCBFD_CLOSED;
				
				LOGIF(LD, (skygw_log_write_flush(
					LOGFILE_DEBUG,
					"%lu [dcb_process_zombies] Closed socket "
					"%d on dcb %p.",
					pthread_self(),
					dcb->fd,
					dcb)));
#if defined(FAKE_CODE)
				conn_open[dcb->fd] = false;
#endif /* FAKE_CODE */
			}
		}
		LOGIF_MAYBE(LT, (dcb_get_ses_log_info(
			dcb, 
			&tls_log_info.li_sesid, 
			&tls_log_info.li_enabled_logs)));

                succp = dcb_set_state(dcb, DCB_STATE_DISCONNECTED, NULL);
                ss_dassert(succp);
		dcb_next = dcb->memdata.next;
                dcb_final_free(dcb);
                dcb = dcb_next;
        }
        /** Reset threads session data */
        LOGIF(LT, tls_log_info.li_sesid = 0);
	
        return zombies;
}

/**
 * Connect to a server
 * 
 * This routine will create a server connection
 * If succesful the new dcb will be put in
 * epoll set by dcb->func.connect
 *
 * @param server	The server to connect to
 * @param session	The session this connection is being made for
 * @param protocol	The protocol module to use
 * @return		The new allocated dcb or NULL if the DCB was not connected
 */
DCB *
dcb_connect(SERVER *server, SESSION *session, const char *protocol)
{
DCB		*dcb;
GWPROTOCOL	*funcs;
int             fd;
int             rc;

	if ((dcb = dcb_alloc(DCB_ROLE_REQUEST_HANDLER)) == NULL)
	{
		return NULL;
	}
        
	if ((funcs = (GWPROTOCOL *)load_module(protocol,
                                               MODULE_PROTOCOL)) == NULL)
	{
                dcb_set_state(dcb, DCB_STATE_DISCONNECTED, NULL);
		dcb_final_free(dcb);
		LOGIF(LE, (skygw_log_write_flush(
                        LOGFILE_ERROR,
			"Error : Failed to load protocol module for %s, free "
                        "dcb %p\n",
                        protocol,
                        dcb)));
		return NULL;
	}
	memcpy(&(dcb->func), funcs, sizeof(GWPROTOCOL));

        /**
         * Link dcb to session. Unlink is called in dcb_final_free
         */
	if (!session_link_dcb(session, dcb))
	{
		LOGIF(LD, (skygw_log_write(
                        LOGFILE_DEBUG,
			"%lu [dcb_connect] Failed to link to session, the "
                        "session has been removed.",
                        pthread_self())));
		dcb_final_free(dcb);
		return NULL;
	}
        fd = dcb->func.connect(dcb, server, session);

        if (fd == DCBFD_CLOSED) {
                LOGIF(LD, (skygw_log_write(
                        LOGFILE_DEBUG,
                        "%lu [dcb_connect] Failed to connect to server %s:%d, "
                        "from backend dcb %p, client dcp %p fd %d.",
                        pthread_self(),
                        server->name,
                        server->port,
                        dcb,
                        session->client,
                        session->client->fd)));
                dcb_set_state(dcb, DCB_STATE_DISCONNECTED, NULL);
                dcb_final_free(dcb);
                return NULL;
	} else {
                LOGIF(LD, (skygw_log_write_flush(
                        LOGFILE_DEBUG,
                        "%lu [dcb_connect] Connected to server %s:%d, "
                        "from backend dcb %p, client dcp %p fd %d.",
                        pthread_self(),
                        server->name,
                        server->port,
                        dcb,
                        session->client,
                        session->client->fd)));
        }
        ss_dassert(dcb->fd == DCBFD_CLOSED); /*< must be uninitialized at this point */
        /**
         * Successfully connected to backend. Assign file descriptor to dcb
         */
        dcb->fd = fd;

	/**
	 * Add server pointer to dcb
	 */
        dcb->server = server;

        /** Copy status field to DCB */
        dcb->dcb_server_status = server->status;
        ss_debug(dcb->dcb_port = server->port;)
        
	/**
	 * backend_dcb is connected to backend server, and once backend_dcb
         * is added to poll set, authentication takes place as part of 
	 * EPOLLOUT event that will be received once the connection
	 * is established.
	 */
        
        /**
         * Add the dcb in the poll set
         */
        rc = poll_add_dcb(dcb);

        if (rc == DCBFD_CLOSED) {
                dcb_set_state(dcb, DCB_STATE_DISCONNECTED, NULL);
                dcb_final_free(dcb);
                return NULL;
        }
	/**
	 * The dcb will be addded into poll set by dcb->func.connect
	 */
	atomic_add(&server->stats.n_connections, 1);
	atomic_add(&server->stats.n_current, 1);

	return dcb;
}


/**
 * General purpose read routine to read data from a socket in the
 * Descriptor Control Block and append it to a linked list of buffers.
 * The list may be empty, in which case *head == NULL
 *
 * @param dcb	The DCB to read from
 * @param head	Pointer to linked list to append data to
 * @return	-1 on error, otherwise the number of read bytes on the last 
 * iteration of while loop. 0 is returned if no data available.
 */
int dcb_read(
        DCB   *dcb, 
        GWBUF **head)
{
        GWBUF *buffer = NULL;
        int   b;
        int   rc;
        int   n;
        int   nread = 0;
        
        CHK_DCB(dcb);

	if (dcb->fd <= 0)
	{
		LOGIF(LE, (skygw_log_write_flush(
			LOGFILE_ERROR,
			"Error : Read failed, dcb is %s.",
			dcb->fd == DCBFD_CLOSED ? "closed" : "cloned, not readable")));
		n = 0;
		goto return_n;
	}

	while (true)
        {
                int bufsize;
                
                rc = ioctl(dcb->fd, FIONREAD, &b);
                
                if (rc == -1) 
                {
                        LOGIF(LE, (skygw_log_write_flush(
                                LOGFILE_ERROR,
                                "Error : ioctl FIONREAD for dcb %p in "
                                "state %s fd %d failed due error %d, %s.",
                                dcb,
                                STRDCBSTATE(dcb->state),
                                dcb->fd,
                                errno,
                                strerror(errno))));
                        n = -1;
                        goto return_n;
                }

                if (b == 0 && nread == 0)
                {                        
                        /** Handle closed client socket */
                        if (dcb_isclient(dcb)) 
                        {
                                char c;
                                int l_errno = 0;
                                int r = -1;
                                
                                /* try to read 1 byte, without consuming the socket buffer */
                                r = recv(dcb->fd, &c, sizeof(char), MSG_PEEK);
                                l_errno = errno;
                                
                                if (r <= 0 && 
                                        l_errno != EAGAIN && 
                                        l_errno != EWOULDBLOCK &&
					l_errno != 0) 
                                {
                                        n = -1;
                                        goto return_n;
                                }
                        }
                        n = 0;
                        goto return_n;
                }
                else if (b == 0)
                {
                        n = 0;
                        goto return_n;
                }

		dcb->last_read = hkheartbeat;

                bufsize = MIN(b, MAX_BUFFER_SIZE);
                
                if ((buffer = gwbuf_alloc(bufsize)) == NULL)
                {
                        /*<
                        * This is a fatal error which should cause shutdown.
                        * Todo shutdown if memory allocation fails.
                        */
                        LOGIF(LE, (skygw_log_write_flush(
                                LOGFILE_ERROR,
                                "Error : Failed to allocate read buffer "
                                "for dcb %p fd %d, due %d, %s.",
                                dcb,
                                dcb->fd, 
                                errno,
                                strerror(errno))));
                        
                        n = -1;
                        goto return_n;
                }
                GW_NOINTR_CALL(n = read(dcb->fd, GWBUF_DATA(buffer), bufsize);
                dcb->stats.n_reads++);
                
                if (n <= 0)
                {                        
                        if (errno != 0 && errno != EAGAIN && errno != EWOULDBLOCK) 
                        {
                                LOGIF(LE, (skygw_log_write_flush(
                                        LOGFILE_ERROR,
                                        "Error : Read failed, dcb %p in state "
                                        "%s fd %d, due %d, %s.",
                                        dcb,
                                        STRDCBSTATE(dcb->state),
                                        dcb->fd, 
                                        errno,
                                        strerror(errno))));
                        }
			gwbuf_free(buffer);
                        goto return_n;
                }
                nread += n;
                
                LOGIF(LD, (skygw_log_write(
                        LOGFILE_DEBUG,
                        "%lu [dcb_read] Read %d bytes from dcb %p in state %s "
                        "fd %d.", 
                        pthread_self(),
                        n,
                        dcb,
                        STRDCBSTATE(dcb->state),
                        dcb->fd)));
                /*< Append read data to the gwbuf */
                *head = gwbuf_append(*head, buffer);
        } /*< while (true) */
return_n:
        return n;
}

/**
 * General purpose routine to write to a DCB
 *
 * @param dcb	The DCB of the client
 * @param queue	Queue of buffers to write
 */
int
dcb_write(DCB *dcb, GWBUF *queue)
{
int	w;
int	saved_errno = 0;
int	below_water;

	below_water = (dcb->high_water && dcb->writeqlen < dcb->high_water) ? 1 : 0;
        ss_dassert(queue != NULL);

	if (dcb->fd <= 0)
	{
		LOGIF(LE, (skygw_log_write_flush(
			LOGFILE_ERROR,
			"Error : Write failed, dcb is %s.",
			dcb->fd == DCBFD_CLOSED ? "closed" : "cloned, not writable")));
		return 0;
	}
        /**
         * SESSION_STATE_STOPPING means that one of the backends is closing 
         * the router session. Some backends may have not completed 
         * authentication yet and thus they have no information about router
         * being closed. Session state is changed to SESSION_STATE_STOPPING
         * before router's closeSession is called and that tells that DCB may 
         * still be writable.
         */
        if (queue == NULL ||
            (dcb->state != DCB_STATE_ALLOC &&
             dcb->state != DCB_STATE_POLLING &&
             dcb->state != DCB_STATE_LISTENING &&
             dcb->state != DCB_STATE_NOPOLLING &&
             (dcb->session == NULL ||
             dcb->session->state != SESSION_STATE_STOPPING)))
        {
                LOGIF(LD, (skygw_log_write(
                        LOGFILE_DEBUG,
                        "%lu [dcb_write] Write aborted to dcb %p because "
                        "it is in state %s",
                        pthread_self(),
                        dcb->stats.n_buffered,
                        dcb,
                        STRDCBSTATE(dcb->state),
                        dcb->fd)));
                //ss_dassert(false);
                return 0;
        }
                
        spinlock_acquire(&dcb->writeqlock);
        
	if (dcb->writeq != NULL)
	{
		/*
		 * We have some queued data, so add our data to
		 * the write queue and return.
		 * The assumption is that there will be an EPOLLOUT
		 * event to drain what is already queued. We are protected
		 * by the spinlock, which will also be acquired by the
		 * the routine that drains the queue data, so we should
		 * not have a race condition on the event.
		 */
		if (queue)
                {
                        int qlen;
                        
                        qlen = gwbuf_length(queue);
                        atomic_add(&dcb->writeqlen, qlen);
                        dcb->writeq = gwbuf_append(dcb->writeq, queue);
                        dcb->stats.n_buffered++;
                        LOGIF(LD, (skygw_log_write(
                                LOGFILE_DEBUG,
                                "%lu [dcb_write] Append to writequeue. %d writes "
                                "buffered for dcb %p in state %s fd %d",
                                pthread_self(),
                                dcb->stats.n_buffered,
                                dcb,
                                STRDCBSTATE(dcb->state),
                                dcb->fd)));
                }
	}
	else
	{
		/*
		 * Loop over the buffer chain that has been passed to us
		 * from the reading side.
		 * Send as much of the data in that chain as possible and
		 * add any balance to the write queue.
		 */
		while (queue != NULL)
		{
                        int qlen;
#if defined(FAKE_CODE)
                        if (dcb->dcb_role == DCB_ROLE_REQUEST_HANDLER &&
                            dcb->session != NULL)
                        {
                                if (dcb_isclient(dcb) && fail_next_client_fd) {
                                        dcb_fake_write_errno[dcb->fd] = 32;
                                        dcb_fake_write_ev[dcb->fd] = 29;
                                        fail_next_client_fd = false;
                                } else if (!dcb_isclient(dcb) &&
                                           fail_next_backend_fd)
                                {
                                        dcb_fake_write_errno[dcb->fd] = 32;
                                        dcb_fake_write_ev[dcb->fd] = 29;
                                        fail_next_backend_fd = false;
                                }
                        }
#endif /* FAKE_CODE */
			qlen = GWBUF_LENGTH(queue);
			GW_NOINTR_CALL(
                                w = gw_write(dcb, GWBUF_DATA(queue), qlen);
                                dcb->stats.n_writes++;
                                );
                        
			if (w < 0)
			{
                                saved_errno = errno;
                                errno = 0;

                                if (LOG_IS_ENABLED(LOGFILE_DEBUG))
                                {
                                        if (saved_errno == EPIPE) 
                                        {
                                                LOGIF(LD, (skygw_log_write(
                                                        LOGFILE_DEBUG,
                                                        "%lu [dcb_write] Write to dcb "
                                                        "%p in state %s fd %d failed "
                                                        "due errno %d, %s",
                                                        pthread_self(),
                                                        dcb,
                                                        STRDCBSTATE(dcb->state),
                                                        dcb->fd,
                                                        saved_errno,
                                                        strerror(saved_errno))));
                                        } 
                                }
                                
                                if (LOG_IS_ENABLED(LOGFILE_ERROR))
                                {
                                        if (saved_errno != EPIPE &&
                                                saved_errno != EAGAIN &&
                                                saved_errno != EWOULDBLOCK)
                                        {
                                                LOGIF(LE, (skygw_log_write_flush(
                                                        LOGFILE_ERROR,
                                                        "Error : Write to dcb %p in "
                                                        "state %s fd %d failed due "
                                                        "errno %d, %s",
                                                        dcb,
                                                        STRDCBSTATE(dcb->state),
                                                        dcb->fd,
                                                        saved_errno,
                                                        strerror(saved_errno))));
                                        }
                                }
				break;
			}
			/*
			 * Pull the number of bytes we have written from
			 * queue with have.
			 */
			queue = gwbuf_consume(queue, w);
                        LOGIF(LD, (skygw_log_write(
                                LOGFILE_DEBUG,
                                "%lu [dcb_write] Wrote %d Bytes to dcb %p in "
                                "state %s fd %d",
                                pthread_self(),
                                w,
                                dcb,
                                 STRDCBSTATE(dcb->state),
                                dcb->fd)));
		} /*< while (queue != NULL) */
                /*<
                 * What wasn't successfully written is stored to write queue
                 * for suspended write.
                 */
                dcb->writeq = queue;

                if (queue)
		{
                        int qlen;
                        
			qlen = gwbuf_length(queue);
                        atomic_add(&dcb->writeqlen, qlen);
                        dcb->stats.n_buffered++;
                }
	} /* if (dcb->writeq) */

	if (saved_errno != 0           &&
            queue != NULL              &&
            saved_errno != EAGAIN      &&
            saved_errno != EWOULDBLOCK)
	{
                bool dolog = true;

                /**
                 * Do not log if writing COM_QUIT to backend failed.
                 */
                if (GWBUF_IS_TYPE_MYSQL(queue))
                {
                        uint8_t* data = GWBUF_DATA(queue);
                        
                        if (data[4] == 0x01)
                        {
                                dolog = false;
                        }
                }
                if (dolog)
                {
                        LOGIF(LD, (skygw_log_write(
                                LOGFILE_DEBUG,
                                "%lu [dcb_write] Writing to %s socket failed due %d, %s.",
                                pthread_self(),
                                dcb_isclient(dcb) ? "client" : "backend server",
                                saved_errno,
                                strerror(saved_errno))));
                }
		spinlock_release(&dcb->writeqlock);
		return 0;
	}
	spinlock_release(&dcb->writeqlock);

	if (dcb->high_water && dcb->writeqlen > dcb->high_water && below_water)
	{
		atomic_add(&dcb->stats.n_high_water, 1);
		dcb_call_callback(dcb, DCB_REASON_HIGH_WATER);
	}

	return 1;
}

/**
 * Drain the write queue of a DCB. This is called as part of the EPOLLOUT handling
 * of a socket and will try to send any buffered data from the write queue
 * up until the point the write would block.
 *
 * @param dcb	DCB to drain the write queue of
 * @return The number of bytes written
 */
int
dcb_drain_writeq(DCB *dcb)
{
int	n = 0;
int	w;
int	saved_errno = 0;
int	above_water;

	above_water = (dcb->low_water && dcb->writeqlen > dcb->low_water) ? 1 : 0;

	spinlock_acquire(&dcb->writeqlock);

        if (dcb->writeq)
	{
		int	len;
		/*
		 * Loop over the buffer chain in the pending writeq
		 * Send as much of the data in that chain as possible and
		 * leave any balance on the write queue.
		 */
		while (dcb->writeq != NULL)
		{
			len = GWBUF_LENGTH(dcb->writeq);
			GW_NOINTR_CALL(w = gw_write(dcb, GWBUF_DATA(dcb->writeq), len););
			saved_errno = errno;
                        errno = 0;
                        
			if (w < 0)
			{
#if defined(SS_DEBUG)
                                if (saved_errno == EAGAIN ||
                                    saved_errno == EWOULDBLOCK)
#else
                                if (saved_errno == EAGAIN ||
                                    saved_errno == EWOULDBLOCK ||
                                    saved_errno == EPIPE)
#endif
                                {
                                        break;
                                }
                                LOGIF(LE, (skygw_log_write_flush(
                                        LOGFILE_ERROR,
                                        "Error : Write to dcb %p "
                                        "in state %s fd %d failed due errno %d, %s",
                                        dcb,
                                        STRDCBSTATE(dcb->state),
                                        dcb->fd,
                                        saved_errno,
                                        strerror(saved_errno))));
                                break;
			}
			/*
			 * Pull the number of bytes we have written from
			 * queue with have.
			 */
			dcb->writeq = gwbuf_consume(dcb->writeq, w);
                        LOGIF(LD, (skygw_log_write(
                                LOGFILE_DEBUG,
                                "%lu [dcb_drain_writeq] Wrote %d Bytes to dcb %p "
                                "in state %s fd %d",
                                pthread_self(),
                                w,
                                dcb,
                                STRDCBSTATE(dcb->state),
                                dcb->fd)));
			n += w;
		}
	}
	spinlock_release(&dcb->writeqlock);
	atomic_add(&dcb->writeqlen, -n);
	
        /* The write queue has drained, potentially need to call a callback function */
	if (dcb->writeq == NULL)
		dcb_call_callback(dcb, DCB_REASON_DRAINED);

        if (above_water && dcb->writeqlen < dcb->low_water)
	{
		atomic_add(&dcb->stats.n_low_water, 1);
		dcb_call_callback(dcb, DCB_REASON_LOW_WATER);
	}

	return n;
}

/** 
 * Removes dcb from poll set, and adds it to zombies list. As a consequense,
 * dcb first moves to DCB_STATE_NOPOLLING, and then to DCB_STATE_ZOMBIE state.
 * At the end of the function state may not be DCB_STATE_ZOMBIE because once
 * dcb_initlock is released parallel threads may change the state.
 *
 * Parameters:
 * @param dcb The DCB to close
 *
 *
 */
void
dcb_close(DCB *dcb)
{
        int  rc = 0;

        CHK_DCB(dcb);

	LOGIF(LD, (skygw_log_write(LOGFILE_DEBUG,
				"%lu [dcb_close]",
				pthread_self())));                                
	
        /**
         * dcb_close may be called for freshly created dcb, in which case
         * it only needs to be freed.
         */
        if (dcb->state == DCB_STATE_ALLOC)
        {
                dcb_set_state(dcb, DCB_STATE_DISCONNECTED, NULL);
                dcb_final_free(dcb);
                return;
        }
        
        ss_dassert(dcb->state == DCB_STATE_POLLING ||
               dcb->state == DCB_STATE_NOPOLLING ||
               dcb->state == DCB_STATE_ZOMBIE);
        
        /*<
        * Stop dcb's listening and modify state accordingly.
        */
	if (dcb->state == DCB_STATE_POLLING)
	{
		rc = poll_remove_dcb(dcb);

		if (rc == 0) {
			LOGIF(LD, (skygw_log_write(
				LOGFILE_DEBUG,
				"%lu [dcb_close] Removed dcb %p in state %s from "
				"poll set.",
				pthread_self(),
				dcb,
				STRDCBSTATE(dcb->state))));
		} else {
			LOGIF(LE, (skygw_log_write(
				LOGFILE_ERROR,
				"Error : Removing DCB fd == %d in state %s from "
				"poll set failed.",
				dcb->fd,
				STRDCBSTATE(dcb->state))));
		}
	
		if (rc == 0)
		{
			/**
			 * close protocol and router session
			 */
			if (dcb->func.close != NULL)
			{
				dcb->func.close(dcb);
			}
			/** Call possible callback for this DCB in case of close */
			dcb_call_callback(dcb, DCB_REASON_CLOSE);
			
			if (dcb->state == DCB_STATE_NOPOLLING) 
			{
				dcb_add_to_zombieslist(dcb);
			}
		}
	        ss_dassert(dcb->state == DCB_STATE_NOPOLLING ||
					dcb->state == DCB_STATE_ZOMBIE);	
	}
}

/**
 * Diagnostic to print a DCB
 *
 * @param dcb	The DCB to print
 *
 */
void
printDCB(DCB *dcb)
{
	printf("DCB: %p\n", (void *)dcb);
	printf("\tDCB state: 		%s\n", gw_dcb_state2string(dcb->state));
	if (dcb->remote)
		printf("\tConnected to:		%s\n", dcb->remote);
	if (dcb->user)
		printf("\tUsername to:		%s\n", dcb->user);
	if (dcb->writeq)
		printf("\tQueued write data:	%d\n",gwbuf_length(dcb->writeq));
	printf("\tStatistics:\n");
	printf("\t\tNo. of Reads: 			%d\n",
				dcb->stats.n_reads);
	printf("\t\tNo. of Writes:			%d\n",
				dcb->stats.n_writes);
	printf("\t\tNo. of Buffered Writes:		%d\n",
				dcb->stats.n_buffered);
	printf("\t\tNo. of Accepts:			%d\n",
				dcb->stats.n_accepts);
	printf("\t\tNo. of High Water Events:	%d\n",
				dcb->stats.n_high_water);
	printf("\t\tNo. of Low Water Events:	%d\n",
				dcb->stats.n_low_water);
}
/**
 * Display an entry from the spinlock statistics data
 *
 * @param       dcb     The DCB to print to
 * @param       desc    Description of the statistic
 * @param       value   The statistic value
 */
static void
spin_reporter(void *dcb, char *desc, int value)
{
	dcb_printf((DCB *)dcb, "\t\t%-40s  %d\n", desc, value);
}


/**
 * Diagnostic to print all DCB allocated in the system
 *
 */
void printAllDCBs()
{
DCB	*dcb;

	spinlock_acquire(&dcbspin);
	dcb = allDCBs;
	while (dcb)
	{
		printDCB(dcb);
		dcb = dcb->next;
	}
	spinlock_release(&dcbspin);
}


/**
 * Diagnostic to print all DCB allocated in the system
 *
 */
void dprintAllDCBs(DCB *pdcb)
{
DCB	*dcb;

	spinlock_acquire(&dcbspin);
#if SPINLOCK_PROFILE
	dcb_printf(pdcb, "DCB List Spinlock Statistics:\n");
	spinlock_stats(&dcbspin, spin_reporter, pdcb);
	dcb_printf(pdcb, "Zombie Queue Lock Statistics:\n");
	spinlock_stats(&zombiespin, spin_reporter, pdcb);
#endif
	dcb = allDCBs;
	while (dcb)
	{
		dcb_printf(pdcb, "DCB: %p\n", (void *)dcb);
		dcb_printf(pdcb, "\tDCB state:          %s\n",
					gw_dcb_state2string(dcb->state));
		if (dcb->session && dcb->session->service)
			dcb_printf(pdcb, "\tService:            %s\n",
					dcb->session->service->name);
		if (dcb->remote)
			dcb_printf(pdcb, "\tConnected to:       %s\n",
					dcb->remote);
		if (dcb->user)
			dcb_printf(pdcb, "\tUsername:           %s\n",
					dcb->user);
		if (dcb->writeq)
			dcb_printf(pdcb, "\tQueued write data:  %d\n",
					gwbuf_length(dcb->writeq));
		dcb_printf(pdcb, "\tStatistics:\n");
		dcb_printf(pdcb, "\t\tNo. of Reads:           	%d\n", dcb->stats.n_reads);
		dcb_printf(pdcb, "\t\tNo. of Writes:          	%d\n", dcb->stats.n_writes);
		dcb_printf(pdcb, "\t\tNo. of Buffered Writes: 	%d\n", dcb->stats.n_buffered);
		dcb_printf(pdcb, "\t\tNo. of Accepts:         	%d\n", dcb->stats.n_accepts);
		dcb_printf(pdcb, "\t\tNo. of High Water Events:	%d\n", dcb->stats.n_high_water);
		dcb_printf(pdcb, "\t\tNo. of Low Water Events:	%d\n", dcb->stats.n_low_water);
		if (dcb->flags & DCBF_CLONE)
			dcb_printf(pdcb, "\t\tDCB is a clone.\n");
		dcb = dcb->next;
	}
	spinlock_release(&dcbspin);
}

/** 
 * Diagnotic routine to print DCB data in a tabular form.
 * 
 * @param       pdcb    DCB to print results to
 */
void
dListDCBs(DCB *pdcb)
{
DCB     *dcb;

	spinlock_acquire(&dcbspin);
	dcb = allDCBs;
	dcb_printf(pdcb, "Descriptor Control Blocks\n");
	dcb_printf(pdcb, "------------------+----------------------------+--------------------+----------\n");
	dcb_printf(pdcb, " %-16s | %-26s | %-18s | %s\n", 
			"DCB", "State", "Service", "Remote");
	dcb_printf(pdcb, "------------------+----------------------------+--------------------+----------\n");
	while (dcb)
	{
		dcb_printf(pdcb, " %-16p | %-26s | %-18s | %s\n",
			dcb, gw_dcb_state2string(dcb->state),
			
			((dcb->session && dcb->session->service) ? dcb->session->service->name : ""), 
			(dcb->remote ? dcb->remote : ""));
		dcb = dcb->next;
	}
	dcb_printf(pdcb, "------------------+----------------------------+--------------------+----------\n\n");
	spinlock_release(&dcbspin);
}

/** 
 * Diagnotic routine to print client DCB data in a tabular form.
 * 
 * @param       pdcb    DCB to print results to
 */
void
dListClients(DCB *pdcb)
{
DCB     *dcb;

	spinlock_acquire(&dcbspin);
	dcb = allDCBs;
	dcb_printf(pdcb, "Client Connections\n");
	dcb_printf(pdcb, "-----------------+------------------+----------------------+------------\n");
	dcb_printf(pdcb, " %-15s | %-16s | %-20s | %s\n", 
			"Client", "DCB", "Service", "Session");
	dcb_printf(pdcb, "-----------------+------------------+----------------------+------------\n");
	while (dcb)
	{
		if (dcb_isclient(dcb)
			&& dcb->dcb_role == DCB_ROLE_REQUEST_HANDLER)
		{
			dcb_printf(pdcb, " %-15s | %16p | %-20s | %10p\n",
				(dcb->remote ? dcb->remote : ""),
				dcb, (dcb->session->service ?
					dcb->session->service->name : ""), 
				dcb->session);
		}
		dcb = dcb->next;
	}
	dcb_printf(pdcb, "-----------------+------------------+----------------------+------------\n\n");
	spinlock_release(&dcbspin);
}


/**
 * Diagnostic to print a DCB to another DCB
 *
 * @param pdcb	The DCB to which send the output
 * @param dcb	The DCB to print
 */
void
dprintDCB(DCB *pdcb, DCB *dcb)
{
	dcb_printf(pdcb, "DCB: %p\n", (void *)dcb);
	dcb_printf(pdcb, "\tDCB state: 		%s\n", gw_dcb_state2string(dcb->state));
	if (dcb->session && dcb->session->service)
		dcb_printf(pdcb, "\tService:		%s\n",
					dcb->session->service->name);
	if (dcb->remote)
		dcb_printf(pdcb, "\tConnected to:		%s\n", dcb->remote);
	if (dcb->user)
		dcb_printf(pdcb, "\tUsername:			%s\n",
					dcb->user);
	dcb_printf(pdcb, "\tOwning Session:   	%p\n", dcb->session);
	if (dcb->writeq)
		dcb_printf(pdcb, "\tQueued write data:	%d\n", gwbuf_length(dcb->writeq));
	if (dcb->delayq)
		dcb_printf(pdcb, "\tDelayed write data:	%d\n", gwbuf_length(dcb->delayq));
	dcb_printf(pdcb, "\tStatistics:\n");
	dcb_printf(pdcb, "\t\tNo. of Reads: 			%d\n",
						dcb->stats.n_reads);
	dcb_printf(pdcb, "\t\tNo. of Writes:			%d\n",
						dcb->stats.n_writes);
	dcb_printf(pdcb, "\t\tNo. of Buffered Writes:		%d\n",
						dcb->stats.n_buffered);
	dcb_printf(pdcb, "\t\tNo. of Accepts:			%d\n",
						dcb->stats.n_accepts);
	dcb_printf(pdcb, "\t\tNo. of High Water Events:	%d\n",
						dcb->stats.n_high_water);
	dcb_printf(pdcb, "\t\tNo. of Low Water Events:	%d\n",
						dcb->stats.n_low_water);
	if (DCB_POLL_BUSY(dcb))
	{
		dcb_printf(pdcb, "\t\tPending events in the queue:	%x %s\n",
			dcb->evq.pending_events, dcb->evq.processing ? "(processing)" : "");
		
	}
	if (dcb->flags & DCBF_CLONE)
		dcb_printf(pdcb, "\t\tDCB is a clone.\n");
#if SPINLOCK_PROFILE
	dcb_printf(pdcb, "\tInitlock Statistics:\n");
	spinlock_stats(&dcb->dcb_initlock, spin_reporter, pdcb);
	dcb_printf(pdcb, "\tWrite Queue Lock Statistics:\n");
	spinlock_stats(&dcb->writeqlock, spin_reporter, pdcb);
	dcb_printf(pdcb, "\tDelay Queue Lock Statistics:\n");
	spinlock_stats(&dcb->delayqlock, spin_reporter, pdcb);
	dcb_printf(pdcb, "\tPollin Lock Statistics:\n");
	spinlock_stats(&dcb->pollinlock, spin_reporter, pdcb);
	dcb_printf(pdcb, "\tPollout Lock Statistics:\n");
	spinlock_stats(&dcb->polloutlock, spin_reporter, pdcb);
	dcb_printf(pdcb, "\tCallback Lock Statistics:\n");
	spinlock_stats(&dcb->cb_lock, spin_reporter, pdcb);
#endif
}

/**
 * Return a string representation of a DCB state.
 *
 * @param state	The DCB state
 * @return String representation of the state
 *
 */
const char *
gw_dcb_state2string (int state) {
	switch(state) {
		case DCB_STATE_ALLOC:
			return "DCB Allocated";
		case DCB_STATE_POLLING:
			return "DCB in the polling loop";
		case DCB_STATE_LISTENING:
			return "DCB for listening socket";
		case DCB_STATE_DISCONNECTED:
			return "DCB socket closed";
		case DCB_STATE_FREED:
			return "DCB memory could be freed";
		case DCB_STATE_ZOMBIE:
			return "DCB Zombie";
		default:
			return "DCB (unknown)";
	}
}

/**
 * A  DCB based wrapper for printf. Allows formatting printing to
 * a descritor control block.
 *
 * @param dcb	Descriptor to write to
 * @param fmt	A printf format string
 * @param ...	Variable arguments for the print format
 */
void
dcb_printf(DCB *dcb, const char *fmt, ...)
{
GWBUF	*buf;
va_list	args;

	if ((buf = gwbuf_alloc(10240)) == NULL)
		return;
	va_start(args, fmt);
	vsnprintf(GWBUF_DATA(buf), 10240, fmt, args);
	va_end(args);

	buf->end = GWBUF_DATA(buf) + strlen(GWBUF_DATA(buf));
	dcb->func.write(dcb, buf);
}

/**
 * Determine the role that a DCB plays within a session.
 *
 * @param dcb
 * @return Non-zero if the DCB is the client of the session
 */
int
dcb_isclient(DCB *dcb)
{
	if (dcb->state != DCB_STATE_LISTENING && dcb->session)
	{
		if (dcb->session->client)
		{
			return (dcb->session && dcb == dcb->session->client);
		}
	}

        return 0;
}

/**
 * Print hash table statistics to a DCB
 *
 * @param dcb		The DCB to send the information to
 * @param table		The hash table
 */
void dcb_hashtable_stats(
        DCB*  dcb,
        void* table)
{
        int total;
        int longest;
        int hashsize;

        total = 0;
	longest = 0;

        hashtable_get_stats(table, &hashsize, &total, &longest);

        dcb_printf(dcb,
                   "Hashtable: %p, size %d\n",
                   table,
                   hashsize);
        
	dcb_printf(dcb, "\tNo. of entries:     	%d\n", total);
	dcb_printf(dcb, 
		"\tAverage chain length:	%.1f\n", 
		(hashsize == 0 ? (float)hashsize : (float)total / hashsize));
	dcb_printf(dcb, "\tLongest chain length:	%d\n", longest);
}


bool dcb_set_state(
        DCB*              dcb,
        const dcb_state_t new_state,
        dcb_state_t*      old_state)
{
        bool              succp;
        dcb_state_t       state ;
        
        CHK_DCB(dcb);
        spinlock_acquire(&dcb->dcb_initlock);
        succp = dcb_set_state_nomutex(dcb, new_state, &state);
        
        spinlock_release(&dcb->dcb_initlock);

        if (old_state != NULL) {
                *old_state = state;
        }
        return succp;
}

static bool dcb_set_state_nomutex(
        DCB*              dcb,
        const dcb_state_t new_state,
        dcb_state_t*      old_state)
{
        bool        succp = false;
        dcb_state_t state = DCB_STATE_UNDEFINED;
        
        CHK_DCB(dcb);

        state = dcb->state;
        
        if (old_state != NULL) {
                *old_state = state;
        }
        
        switch (state) {
        case DCB_STATE_UNDEFINED:
                dcb->state = new_state;
                succp = true;
                break;

        case DCB_STATE_ALLOC:
                switch (new_state) {
			/** fall through, for client requests */
			case DCB_STATE_POLLING: 
			/** fall through, for connect listeners */
			case DCB_STATE_LISTENING: 
			/** for failed connections */
			case DCB_STATE_DISCONNECTED: 
				dcb->state = new_state;
				succp = true;
				break;
			default:                        
				ss_dassert(old_state != NULL);
				break;
                }
                break;
                
        case DCB_STATE_POLLING:
                switch(new_state) {
			case DCB_STATE_NOPOLLING:
				dcb->state = new_state;
				succp = true;
				break;
			default:
				ss_dassert(old_state != NULL);
				break;
                }
                break;

        case DCB_STATE_LISTENING:
                switch(new_state) {
			case DCB_STATE_NOPOLLING:
				dcb->state = new_state;
				succp = true;
				break;
			default:
				ss_dassert(old_state != NULL);
				break;
                }
                break;
                
        case DCB_STATE_NOPOLLING:
                switch (new_state) {
			case DCB_STATE_ZOMBIE: /*< fall through */
				dcb->state = new_state;
			case DCB_STATE_POLLING: /*< ok to try but state can't change */
				succp = true;
				break;
			default:
				ss_dassert(old_state != NULL);
				break;
                }
                break;

        case DCB_STATE_ZOMBIE:
                switch (new_state) {
			case DCB_STATE_DISCONNECTED: /*< fall through */
				dcb->state = new_state;
			case DCB_STATE_POLLING: /*< ok to try but state can't change */
				succp = true;
				break;
			default:
				ss_dassert(old_state != NULL);
				break;
                }
                break;

        case DCB_STATE_DISCONNECTED:
                switch (new_state) {
			case DCB_STATE_FREED:
				dcb->state = new_state;
				succp = true;
				break;
			default:
				ss_dassert(old_state != NULL);
				break;
                }
                break;

        case DCB_STATE_FREED:
                ss_dassert(old_state != NULL);
                break;
                
        default:
                LOGIF(LE, (skygw_log_write_flush(
                        LOGFILE_ERROR,
                        "Error : Unknown dcb state %s for "
                        "dcb %p",
                        STRDCBSTATE(dcb->state),
                        dcb)));
                ss_dassert(false);
                break;
        } /*< switch (dcb->state) */

        if (succp) {
                LOGIF(LD, (skygw_log_write_flush(
                        LOGFILE_DEBUG,
                        "%lu [dcb_set_state_nomutex] dcb %p fd %d %s -> %s",
                        pthread_self(),
                        dcb,
                        dcb->fd,
                        STRDCBSTATE(state),
                        STRDCBSTATE(dcb->state))));
        }
        else
        {
                LOGIF(LD, (skygw_log_write(
                                   LOGFILE_DEBUG,
                                   "%lu [dcb_set_state_nomutex] Failed "
                                   "to change state of DCB %p. "
                                   "Old state %s > new state %s.",
                                   pthread_self(),
                                   dcb,
				   (old_state == NULL ? "NULL" : STRDCBSTATE(*old_state)),
                                   STRDCBSTATE(new_state))));
        }
        return succp;
}

/**
 * Write data to a DCB
 *
 * @param dcb		The DCB to write buffer
 * @param buf		Buffer to write
 * @param nbytes	Number of bytes to write
 * @return Number of written bytes
 */
int
gw_write(DCB *dcb, const void *buf, size_t nbytes)
{
        int w = 0;
	int fd = dcb->fd;
#if defined(FAKE_CODE)                
        if (fd > 0 && dcb_fake_write_errno[fd] != 0) 
	{
                ss_dassert(dcb_fake_write_ev[fd] != 0);
                w = write(fd, buf, nbytes/2); /*< leave peer to read missing bytes */

                if (w > 0) {
                        w = -1;
                        errno = dcb_fake_write_errno[fd];
                }
        } else if (fd > 0)
	{
                w = write(fd, buf, nbytes);
        }
#else
	if (fd > 0)
	{
		w = write(fd, buf, nbytes);
	}
#endif /* FAKE_CODE */

#if defined(SS_DEBUG_MYSQL)
        {
                size_t   len;
                uint8_t* packet = (uint8_t *)buf;
                char*    str;
                
                /** Print only MySQL packets */
                if (w > 5)
                {
                        str = (char *)&packet[5];
                        len      = packet[0];
                        len     += 256*packet[1];
                        len     += 256*256*packet[2];
                                                
                        if (strncmp(str, "insert", 6) == 0 ||
                                strncmp(str, "create", 6) == 0 ||
                                strncmp(str, "drop", 4) == 0)
                        {
                                ss_dassert((dcb->dcb_server_status & (SERVER_RUNNING|SERVER_MASTER|SERVER_SLAVE))==(SERVER_RUNNING|SERVER_MASTER));
                        }
                        
                        if (strncmp(str, "set autocommit", 14) == 0 && nbytes > 17)
                        {
                                char* s = (char *)calloc(1, nbytes+1);
                                
                                if (nbytes-5 > len)
                                {
                                        size_t len2 = packet[4+len];
                                        len2 += 256*packet[4+len+1];
                                        len2 += 256*256*packet[4+len+2];
                                        
                                        char* str2 = (char *)&packet[4+len+5];
                                        snprintf(s, 5+len+len2, "long %s %s", (char *)str, (char *)str2);
                                }
                                else
                                {
                                        snprintf(s, len, "%s", (char *)str);
                                }
                                LOGIF(LT, (skygw_log_write(
                                        LOGFILE_TRACE,
                                        "%lu [gw_write] Wrote %d bytes : %s ",
                                        pthread_self(),
                                        w,
                                        s)));
                                free(s);
                        }
                }
        }
#endif
        return w;
}

/**
 * Add a callback
 *
 * Duplicate registrations are not allowed, therefore an error will be
 * returned if the specific function, reason and userdata triple
 * are already registered.
 * An error will also be returned if the is insufficient memeory available to
 * create the registration.
 *
 * @param dcb		The DCB to add the callback to
 * @param reason	The callback reason
 * @param callback	The callback function to call
 * @param userdata	User data to send in the call
 * @return		Non-zero (true) if the callback was added
 */
int
dcb_add_callback(DCB *dcb, DCB_REASON reason, int (*callback)(struct dcb *, DCB_REASON, void *), void *userdata)
{
DCB_CALLBACK	*cb, *ptr;
int		rval = 1;

	if ((ptr = (DCB_CALLBACK *)malloc(sizeof(DCB_CALLBACK))) == NULL)
	{
		return 0;
	}
	ptr->reason = reason;
	ptr->cb = callback;
	ptr->userdata = userdata;
	ptr->next = NULL;
	spinlock_acquire(&dcb->cb_lock);
	cb = dcb->callbacks;
	if (cb == NULL)
	{
		dcb->callbacks = ptr;
		spinlock_release(&dcb->cb_lock);
	}
	else
	{
		while (cb)
		{
			if (cb->reason == reason && cb->cb == callback &&
				cb->userdata == userdata)
			{
				free(ptr);
				spinlock_release(&dcb->cb_lock);
				return 0;
			}
			if (cb->next == NULL)
			{
				cb->next = ptr;
				break;
			}
			cb = cb->next;
		}
		spinlock_release(&dcb->cb_lock);
	}
	return rval;
}

/**
 * Remove a callback from the callback list for the DCB
 *
 * Searches down the linked list to find the callback with a matching reason, function
 * and userdata.
 *
 * @param dcb		The DCB to add the callback to
 * @param reason	The callback reason
 * @param callback	The callback function to call
 * @param userdata	User data to send in the call
 * @return		Non-zero (true) if the callback was removed
 */
int
dcb_remove_callback(DCB *dcb, DCB_REASON reason, int (*callback)(struct dcb *, DCB_REASON, void *), void *userdata)
{
DCB_CALLBACK	*cb, *pcb = NULL;
int		rval = 0;

	spinlock_acquire(&dcb->cb_lock);
	cb = dcb->callbacks;
	if (cb == NULL)
	{
		rval = 0;
	}
	else
	{
		while (cb)
		{
			if (cb->reason == reason && cb->cb == callback
				&& cb->userdata == userdata)
			{
				if (pcb != NULL)
					pcb->next = cb->next;
				else
					dcb->callbacks = cb->next;
				spinlock_release(&dcb->cb_lock);
				free(cb);
				rval = 1;
				break;
			}
			pcb = cb;
			cb = cb->next;
		}
	}
	if (!rval)
		spinlock_release(&dcb->cb_lock);
	return rval;
}

/**
 * Call the set of callbacks registered for a particular reason.
 *
 * @param dcb		The DCB to call the callbacks regarding
 * @param reason	The reason that has triggered the call
 */
static void
dcb_call_callback(DCB *dcb, DCB_REASON reason)
{
DCB_CALLBACK	*cb, *nextcb;

	spinlock_acquire(&dcb->cb_lock);
	cb = dcb->callbacks;
	while (cb)
	{
		if (cb->reason == reason)
		{
			nextcb = cb->next;
			spinlock_release(&dcb->cb_lock);
			
			LOGIF(LD, (skygw_log_write(LOGFILE_DEBUG,
					"%lu [dcb_call_callback] %s",
					pthread_self(),
					STRDCBREASON(reason))));
			
			cb->cb(dcb, reason, cb->userdata);
			spinlock_acquire(&dcb->cb_lock);
			cb = nextcb;
		}
		else
			cb = cb->next;
	}
	spinlock_release(&dcb->cb_lock);
}

/**
 * Check the passed DCB to ensure it is in the list of allDCBS
 *
 * @param	dcb	The DCB to check
 * @return	1 if the DCB is in the list, otherwise 0
 */
int
dcb_isvalid(DCB *dcb)
{
int	rval = 0;

    if (dcb)
    {
	spinlock_acquire(&dcbspin);
        rval = dcb_isvalid_nolock(dcb);
	spinlock_release(&dcbspin);
    }

    return rval;
}


/**
 * Check the passed DCB to ensure it is in the list of allDCBS.
 * Requires that the DCB list is already locked before call.
 *
 * @param	dcb	The DCB to check
 * @return	1 if the DCB is in the list, otherwise 0
 */
static int
dcb_isvalid_nolock(DCB *dcb)
{
DCB	*ptr;
int	rval = 0;

    if (dcb)
    {
	ptr = allDCBs;
	while (ptr && ptr != dcb)
	{
		ptr = ptr->next;
	}
        rval = (ptr == dcb);
    }
    return rval;
}


/**
 * Get the next DCB in the list of all DCB's
 *
 * @param dcb		The current DCB
 * @return	The pointer to the next DCB or NULL if this is the last
 */
static DCB *
dcb_get_next (DCB* dcb)
{
        spinlock_acquire(&dcbspin);
        if (dcb) {
            dcb = dcb_isvalid_nolock(dcb) ? dcb->next : NULL;
        }
        else dcb = allDCBs;
        spinlock_release(&dcbspin);
        
        return dcb;
}        

/**
 * Call all the callbacks on all DCB's that match the server and the reason given
 *
 * @param reason	The DCB_REASON that triggers the callback
 */
void
dcb_call_foreach(struct server* server, DCB_REASON reason)
{
	LOGIF(LD, (skygw_log_write(LOGFILE_DEBUG,
				"%lu [dcb_call_foreach]",
				pthread_self())));                                
	
        switch (reason) {
                case DCB_REASON_CLOSE:
                case DCB_REASON_DRAINED:
                case DCB_REASON_HIGH_WATER:
                case DCB_REASON_LOW_WATER:
                case DCB_REASON_ERROR:
                case DCB_REASON_HUP:
                case DCB_REASON_NOT_RESPONDING: 
                {
                        DCB* dcb;
                        dcb = dcb_get_next(NULL);
                        
                        while (dcb != NULL)
                        {
                                if (dcb->state == DCB_STATE_POLLING && dcb->server &&
				    strcmp(dcb->server->unique_name,server->unique_name) == 0)
                                {
                                        dcb_call_callback(dcb, DCB_REASON_NOT_RESPONDING);
                                }
                                dcb = dcb_get_next(dcb);
                        }
                        break;
                }
                        
                default:
                        break;
        }
        return;
}


/**
 * Null protocol write routine used for cloned dcb's. It merely consumes
 * buffers written on the cloned DCB and sets the DCB_REPLIED flag.
 *
 * @param dcb		The descriptor control block
 * @param buf		The buffer being written
 * @return	Always returns a good write operation result
 */
static int
dcb_null_write(DCB *dcb, GWBUF *buf)
{
	while (buf)
	{
		buf = gwbuf_consume(buf, GWBUF_LENGTH(buf));
	}
    
        dcb->flags |= DCBF_REPLIED;

	return 1;
}

/**
 * Null protocol close operation for use by cloned DCB's.
 *
 * @param dcb		The DCB being closed.
 */
static int
dcb_null_close(DCB *dcb)
{
	return 0;
}

/**
 * Null protocol auth operation for use by cloned DCB's.
 *
 * @param dcb		The DCB being closed.
 * @param server	The server to auth against
 * @param session	The user session
 * @param buf		The buffer with the new auth request
 */
static int
dcb_null_auth(DCB *dcb, SERVER *server, SESSION *session, GWBUF *buf)
{
	return 0;
}

/**
<<<<<<< HEAD
 * Returns the session command cursor of the DCB.
 * @param dcb DCB to use
 * @return Pointer to session command cursor of type SCMDCURSOR or NULL if the
 * DCB has not been linked to a session command list.
 */
void *dcb_get_sescmdcursor(DCB* dcb)
{

    return dcb ? dcb->cursor : NULL;
=======
 * Return DCB counts optionally filtered by usage
 *
 * @param	usage	The usage of the DCB
 * @return	A count of DCBs in the desired state
 */
int
dcb_count_by_usage(DCB_USAGE usage)
{
int	rval = 0;
DCB	*ptr;

	spinlock_acquire(&dcbspin);
	ptr = allDCBs;
	while (ptr)
	{
		switch (usage)
		{
		case DCB_USAGE_CLIENT:
			if (dcb_isclient(ptr))
				rval++;
			break;
		case DCB_USAGE_LISTENER:
			if (ptr->state == DCB_STATE_LISTENING)
				rval++;
			break;
		case DCB_USAGE_BACKEND:
			if (dcb_isclient(ptr) == 0
					&& ptr->dcb_role == DCB_ROLE_REQUEST_HANDLER)
				rval++;
			break;
		case DCB_USAGE_INTERNAL:
			if (ptr->dcb_role == DCB_ROLE_REQUEST_HANDLER)
				rval++;
			break;
		case DCB_USAGE_ZOMBIE:
			if (DCB_ISZOMBIE(ptr))
				rval++;
			break;
		case DCB_USAGE_ALL:
			rval++;
			break;
		}
		ptr = ptr->next;
	}
	spinlock_release(&dcbspin);
	return rval;
>>>>>>> 7307af09
}<|MERGE_RESOLUTION|>--- conflicted
+++ resolved
@@ -2182,7 +2182,6 @@
 }
 
 /**
-<<<<<<< HEAD
  * Returns the session command cursor of the DCB.
  * @param dcb DCB to use
  * @return Pointer to session command cursor of type SCMDCURSOR or NULL if the
@@ -2192,7 +2191,9 @@
 {
 
     return dcb ? dcb->cursor : NULL;
-=======
+}
+
+/**
  * Return DCB counts optionally filtered by usage
  *
  * @param	usage	The usage of the DCB
@@ -2239,5 +2240,4 @@
 	}
 	spinlock_release(&dcbspin);
 	return rval;
->>>>>>> 7307af09
 }