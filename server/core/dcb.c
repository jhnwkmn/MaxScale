--- conflicted
+++ resolved
@@ -312,23 +312,19 @@
 	if (dcb->remote)
 		free(dcb->remote);
 
-<<<<<<< HEAD
+
 	/* Clear write and read buffers */	
-=======
-	/* Consume dcb->delayq buffer */	
->>>>>>> 7fe50a31
+
 	if (dcb->delayq) {
 		GWBUF *queue = dcb->delayq;
 		while ((queue = gwbuf_consume(queue, GWBUF_LENGTH(queue))) != NULL);
 	}
-
-<<<<<<< HEAD
 	if (dcb->dcb_readqueue)
         {
                 GWBUF* queue = dcb->dcb_readqueue;
                 while ((queue = gwbuf_consume(queue, GWBUF_LENGTH(queue))) != NULL);
         }
-=======
+
 	spinlock_acquire(&dcb->cb_lock);
 	while ((cb = dcb->callbacks) != NULL)
 	{
@@ -337,7 +333,6 @@
 	}
 	spinlock_release(&dcb->cb_lock);
 
->>>>>>> 7fe50a31
 	bitmask_free(&dcb->memdata.bitmask);
         simple_mutex_done(&dcb->dcb_read_lock);
         simple_mutex_done(&dcb->dcb_write_lock);
