--- conflicted
+++ resolved
@@ -20,18 +20,13 @@
 add_executable(maxscale atomic.c buffer.c spinlock.c gateway.c array.c
 	gw_utils.c utils.c dcb.c load_utils.c session.c service.c server.c 
 	poll.c config.c users.c hashtable.c dbusers.c thread.c gwbitmask.c 
-<<<<<<< HEAD
-	monitor.c adminusers.c secrets.c filter.c modutil.c hint.c resultset.c
-	housekeeper.c memlog.c sescmd/sescmd.c sescmd/sescmd_list.c sescmd/sescmd_cursor.c)
-=======
 	monitor.c adminusers.c secrets.c filter.c modutil.c hint.c
-	housekeeper.c memlog.c resultset.c)
+	housekeeper.c memlog.c resultset.c sescmd/sescmd.c sescmd/sescmd_list.c sescmd/sescmd_cursor.c)
 
 if(WITH_TCMALLOC)
   target_link_libraries(maxscale ${TCMALLOC_LIBRARIES})
 endif()
 
->>>>>>> 8bc004db
 target_link_libraries(maxscale ${EMBEDDED_LIB} ${PCRE_LINK_FLAGS} ${CURL_LIBRARIES} log_manager utils ssl aio pthread crypt dl crypto inih z rt m stdc++)
 
 install(TARGETS maxscale DESTINATION bin)
