if(BUILD_TESTS OR BUILD_TOOLS)
  set(FULLCORE_SRC atomic.c buffer.c spinlock.c secrets.c utils.c
	gw_utils.c utils.c dcb.c load_utils.c session.c service.c server.c 
	poll.c config.c users.c hashtable.c dbusers.c thread.c gwbitmask.c 
	monitor.c adminusers.c secrets.c filter.c modutil.c hint.c
	housekeeper.c memlog.c resultset.c sescmd/sescmd.c sescmd/sescmd_cursor.c
    sescmd/sescmd_list.c)
  add_library(fullcore STATIC ${FULLCORE_SRC})
  target_link_libraries(fullcore ${CURL_LIBRARIES} log_manager utils pthread ${EMBEDDED_LIB} ${PCRE_LINK_FLAGS} ssl aio rt crypt dl crypto inih z m stdc++)
endif()

add_executable(maxscale atomic.c buffer.c spinlock.c gateway.c
	gw_utils.c utils.c dcb.c load_utils.c session.c service.c server.c 
	poll.c config.c users.c hashtable.c dbusers.c thread.c gwbitmask.c 
<<<<<<< HEAD
	monitor.c adminusers.c secrets.c filter.c modutil.c hint.c resultset.c
	housekeeper.c memlog.c sescmd/sescmd.c sescmd/sescmd_list.c sescmd/sescmd_cursor.c)
target_link_libraries(maxscale ${EMBEDDED_LIB} ${CURL_LIBRARIES} log_manager utils ssl aio pthread crypt dl crypto inih z rt m stdc++)

=======
	monitor.c adminusers.c secrets.c filter.c modutil.c hint.c
	housekeeper.c memlog.c resultset.c)
target_link_libraries(maxscale ${EMBEDDED_LIB} ${PCRE_LINK_FLAGS} ${CURL_LIBRARIES} log_manager utils ssl aio pthread crypt dl crypto inih z rt m stdc++)
>>>>>>> 786f34cf
install(TARGETS maxscale DESTINATION bin)

add_executable(maxkeys maxkeys.c secrets.c utils.c)
target_link_libraries(maxkeys log_manager utils pthread  crypt crypto)
install(TARGETS maxkeys DESTINATION bin)

add_executable(maxpasswd maxpasswd.c secrets.c utils.c)
target_link_libraries(maxpasswd log_manager utils pthread crypt crypto)
install(TARGETS maxpasswd DESTINATION bin)

if(BUILD_TESTS)
  add_subdirectory(test)
endif()<|MERGE_RESOLUTION|>--- conflicted
+++ resolved
@@ -12,16 +12,10 @@
 add_executable(maxscale atomic.c buffer.c spinlock.c gateway.c
 	gw_utils.c utils.c dcb.c load_utils.c session.c service.c server.c 
 	poll.c config.c users.c hashtable.c dbusers.c thread.c gwbitmask.c 
-<<<<<<< HEAD
 	monitor.c adminusers.c secrets.c filter.c modutil.c hint.c resultset.c
 	housekeeper.c memlog.c sescmd/sescmd.c sescmd/sescmd_list.c sescmd/sescmd_cursor.c)
-target_link_libraries(maxscale ${EMBEDDED_LIB} ${CURL_LIBRARIES} log_manager utils ssl aio pthread crypt dl crypto inih z rt m stdc++)
+target_link_libraries(maxscale ${EMBEDDED_LIB} ${PCRE_LINK_FLAGS} ${CURL_LIBRARIES} log_manager utils ssl aio pthread crypt dl crypto inih z rt m stdc++)
 
-=======
-	monitor.c adminusers.c secrets.c filter.c modutil.c hint.c
-	housekeeper.c memlog.c resultset.c)
-target_link_libraries(maxscale ${EMBEDDED_LIB} ${PCRE_LINK_FLAGS} ${CURL_LIBRARIES} log_manager utils ssl aio pthread crypt dl crypto inih z rt m stdc++)
->>>>>>> 786f34cf
 install(TARGETS maxscale DESTINATION bin)
 
 add_executable(maxkeys maxkeys.c secrets.c utils.c)
