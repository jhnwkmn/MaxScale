if(BUILD_TESTS OR BUILD_TOOLS)
<<<<<<< HEAD
  set(FULLCORE_SRC atomic.c buffer.c spinlock.c secrets.c utils.c
	gw_utils.c utils.c dcb.c load_utils.c session.c service.c server.c 
	poll.c config.c users.c hashtable.c dbusers.c thread.c gwbitmask.c 
	monitor.c adminusers.c secrets.c filter.c modutil.c hint.c
	housekeeper.c memlog.c resultset.c)
  add_library(fullcore STATIC ${FULLCORE_SRC})
  target_link_libraries(fullcore ${CURL_LIBRARIES} log_manager utils pthread ${EMBEDDED_LIB} ssl aio rt crypt dl crypto inih z m stdc++)
=======
  file(GLOB FULLCORE_SRC *.c)
  file(GLOB SCMD_SRC sescmd/*.c)
  add_library(fullcore STATIC ${FULLCORE_SRC} ${SCMD_SRC})
  target_link_libraries(fullcore log_manager utils pthread ${EMBEDDED_LIB}  ${CURL_LIBRARIES} ssl aio rt crypt dl crypto inih z m stdc++)
>>>>>>> 0ea194d7
endif()

add_executable(maxscale atomic.c buffer.c spinlock.c gateway.c
	gw_utils.c utils.c dcb.c load_utils.c session.c service.c server.c 
	poll.c config.c users.c hashtable.c dbusers.c thread.c gwbitmask.c 
	monitor.c adminusers.c secrets.c filter.c modutil.c hint.c resultset.c
	housekeeper.c memlog.c sescmd/sescmd.c sescmd/sescmd_list.c sescmd/sescmd_cursor.c)
target_link_libraries(maxscale ${EMBEDDED_LIB} ${CURL_LIBRARIES} log_manager utils ssl aio pthread crypt dl crypto inih z rt m stdc++)

install(TARGETS maxscale DESTINATION bin)

add_executable(maxkeys maxkeys.c secrets.c utils.c)
target_link_libraries(maxkeys log_manager utils pthread  crypt crypto)
install(TARGETS maxkeys DESTINATION bin)

add_executable(maxpasswd maxpasswd.c secrets.c utils.c)
target_link_libraries(maxpasswd log_manager utils pthread crypt crypto)
install(TARGETS maxpasswd DESTINATION bin)

if(BUILD_TESTS)
  add_subdirectory(test)
endif()<|MERGE_RESOLUTION|>--- conflicted
+++ resolved
@@ -1,18 +1,12 @@
 if(BUILD_TESTS OR BUILD_TOOLS)
-<<<<<<< HEAD
   set(FULLCORE_SRC atomic.c buffer.c spinlock.c secrets.c utils.c
 	gw_utils.c utils.c dcb.c load_utils.c session.c service.c server.c 
 	poll.c config.c users.c hashtable.c dbusers.c thread.c gwbitmask.c 
 	monitor.c adminusers.c secrets.c filter.c modutil.c hint.c
-	housekeeper.c memlog.c resultset.c)
+	housekeeper.c memlog.c resultset.c sescmd/sescmd.c sescmd/sescmd_cursor.c
+    sescmd/sescmd_list.c)
   add_library(fullcore STATIC ${FULLCORE_SRC})
   target_link_libraries(fullcore ${CURL_LIBRARIES} log_manager utils pthread ${EMBEDDED_LIB} ssl aio rt crypt dl crypto inih z m stdc++)
-=======
-  file(GLOB FULLCORE_SRC *.c)
-  file(GLOB SCMD_SRC sescmd/*.c)
-  add_library(fullcore STATIC ${FULLCORE_SRC} ${SCMD_SRC})
-  target_link_libraries(fullcore log_manager utils pthread ${EMBEDDED_LIB}  ${CURL_LIBRARIES} ssl aio rt crypt dl crypto inih z m stdc++)
->>>>>>> 0ea194d7
 endif()
 
 add_executable(maxscale atomic.c buffer.c spinlock.c gateway.c
