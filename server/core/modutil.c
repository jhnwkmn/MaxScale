/*
 * This file is distributed as part of MaxScale from MariaDB Corporation.  It is free
 * software: you can redistribute it and/or modify it under the terms of the
 * GNU General Public License as published by the Free Software Foundation,
 * version 2.
 *
 * This program is distributed in the hope that it will be useful, but WITHOUT
 * ANY WARRANTY; without even the implied warranty of MERCHANTABILITY or FITNESS
 * FOR A PARTICULAR PURPOSE.  See the GNU General Public License for more
 * details.
 *
 * You should have received a copy of the GNU General Public License along with
 * this program; if not, write to the Free Software Foundation, Inc., 51
 * Franklin Street, Fifth Floor, Boston, MA 02110-1301 USA.
 *
 * Copyright MariaDB Corporation Ab 2014
 */

/**
 * @file modutil.c  - Implementation of useful routines for modules
 *
 * @verbatim
 * Revision History
 *
 * Date		Who			Description
 * 04/06/14	Mark Riddoch		Initial implementation
 * 24/10/14	Massimiliano Pinto	Added modutil_send_mysql_err_packet, modutil_create_mysql_err_msg
 *
 * @endverbatim
 */
#include <buffer.h>
#include <string.h>
#include <mysql_client_server_protocol.h>
#include <modutil.h>

/** Defined in log_manager.cc */
extern int            lm_enabled_logfiles_bitmask;
extern size_t         log_ses_count[];
extern __thread log_info_t tls_log_info;

static void modutil_reply_routing_error(
	DCB*  	 backend_dcb,
	int   	 error,
	char* 	 state,
	char* 	 errstr,
	uint32_t flags);


/**
 * Check if a GWBUF structure is a MySQL COM_QUERY packet
 *
 * @param	buf	Buffer to check
 * @return	True if GWBUF is a COM_QUERY packet
 */
int
modutil_is_SQL(GWBUF *buf)
{
unsigned char	*ptr;

	if (GWBUF_LENGTH(buf) < 5)
		return 0;
	ptr = GWBUF_DATA(buf);
	return ptr[4] == 0x03;		// COM_QUERY
}

/**
 * Extract the SQL portion of a COM_QUERY packet
 *
 * NB This sets *sql to point into the packet and does not
 * allocate any new storage. The string pointed to by *sql is
 * not NULL terminated.
 *
 * This routine is very simplistic and does not deal with SQL text
 * that spans multiple buffers.
 *
 * The length returned is the complete length of the SQL, which may
 * be larger than the amount of data in this packet.
 *
 * @param	buf	The packet buffer
 * @param	sql	Pointer that is set to point at the SQL data
 * @param	length	Length of the SQL query data
 * @return	True if the packet is a COM_QUERY packet
 */
int
modutil_extract_SQL(GWBUF *buf, char **sql, int *length)
{
unsigned char	*ptr;

	if (!modutil_is_SQL(buf))
		return 0;
	ptr = GWBUF_DATA(buf);
	*length = *ptr++;
	*length += (*ptr++ << 8);
	*length += (*ptr++ << 16);
        ptr += 2;  // Skip sequence id	and COM_QUERY byte
	*length = *length - 1;
	*sql = (char *)ptr;
	return 1;
}

/**
 * Extract the SQL portion of a COM_QUERY packet
 *
 * NB This sets *sql to point into the packet and does not
 * allocate any new storage. The string pointed to by *sql is
 * not NULL terminated.
 *
 * The number of bytes pointed to *sql is returned in *length
 *
 * The remaining number of bytes required for the complete query string
 * are returned in *residual
 *
 * @param	buf		The packet buffer
 * @param	sql		Pointer that is set to point at the SQL data
 * @param	length		Length of the SQL query data pointed to by sql
 * @param	residual	Any remain part of the query in future packets
 * @return	True if the packet is a COM_QUERY packet
 */
int
modutil_MySQL_Query(GWBUF *buf, char **sql, int *length, int *residual)
{
unsigned char	*ptr;

	if (!modutil_is_SQL(buf))
		return 0;
	ptr = GWBUF_DATA(buf);
	*residual = *ptr++;
	*residual += (*ptr++ << 8);
	*residual += (*ptr++ << 16);
        ptr += 2;  // Skip sequence id	and COM_QUERY byte
	*residual = *residual - 1;
	*length = GWBUF_LENGTH(buf) - 5;
	*residual -= *length;
	*sql = (char *)ptr;
	return 1;
}

/**
 * Calculate the length of MySQL packet and how much is missing from the GWBUF 
 * passed as parameter.
 * 
 * This routine assumes that there is only one MySQL packet in the buffer.
 * 
 * @param buf			buffer list including the query, may consist of 
 * 				multiple buffers
 * @param nbytes_missing	pointer to missing bytecount 
 * 
 * @return the length of MySQL packet and writes missing bytecount to 
 * nbytes_missing.
 */
int modutil_MySQL_query_len(
	GWBUF* buf,
	int*   nbytes_missing)
{
	int     len;
	int     buflen;
	
	if (!modutil_is_SQL(buf))
	{
		len = 0;
		goto retblock;
	}
	len = MYSQL_GET_PACKET_LEN((uint8_t *)GWBUF_DATA(buf)); 
	*nbytes_missing = len-1;
	buflen = gwbuf_length(buf);
	
	*nbytes_missing -= buflen-5;	
	
retblock:
	return len;
}


/**
 * Replace the contents of a GWBUF with the new SQL statement passed as a text string.
 * The routine takes care of the modification needed to the MySQL packet,
 * returning a GWBUF chain that can be used to send the data to a MySQL server
 *
 * @param orig	The original request in a GWBUF
 * @param sql	The SQL text to replace in the packet
 * @return A newly formed GWBUF containing the MySQL packet.
 */
GWBUF *
modutil_replace_SQL(GWBUF *orig, char *sql)
{
unsigned char	*ptr;
int	length, newlength;
GWBUF	*addition;

	if (!modutil_is_SQL(orig))
		return NULL;
	ptr = GWBUF_DATA(orig);
	length = *ptr++;
	length += (*ptr++ << 8);
	length += (*ptr++ << 16);
        ptr += 2;  // Skip sequence id	and COM_QUERY byte

	newlength = strlen(sql);
	if (length - 1 == newlength)
	{
		/* New SQL is the same length as old */
		memcpy(ptr, sql, newlength);
	}
	else if (length - 1 > newlength)
	{
		/* New SQL is shorter */
		memcpy(ptr, sql, newlength);
		GWBUF_RTRIM(orig, (length - 1) - newlength);
	}
	else
	{
		memcpy(ptr, sql, length - 1);
		addition = gwbuf_alloc(newlength - (length - 1));
		memcpy(GWBUF_DATA(addition), &sql[length - 1], newlength - (length - 1));
		ptr = GWBUF_DATA(orig);
		*ptr++ = (newlength + 1) & 0xff;
		*ptr++ = ((newlength + 1) >> 8) & 0xff;
		*ptr++ = ((newlength + 1) >> 16) & 0xff;
		addition->gwbuf_type = orig->gwbuf_type;
		orig->next = addition;
	}

	return orig;
}


/**
 * Extract the SQL from a COM_QUERY packet and return in a NULL terminated buffer.
 * The buffer should be freed by the caller when it is no longer required.
 *
 * If the packet is not a COM_QUERY packet then the function will return NULL
 *
 * @param buf	The buffer chain
 * @return Null terminated string containing query text or NULL on error
 */
char *
modutil_get_SQL(GWBUF *buf)
{
unsigned int	len, length;
unsigned char	*ptr, *dptr, *rval = NULL;

	if (!modutil_is_SQL(buf))
		return rval;
	ptr = GWBUF_DATA(buf);
	length = *ptr++;
	length += (*ptr++ << 8);
	length += (*ptr++ << 16);

	if ((rval = (char *)malloc(length + 1)) == NULL)
		return NULL;
	dptr = rval;
        ptr += 2;  // Skip sequence id	and COM_QUERY byte
	len = GWBUF_LENGTH(buf) - 5;
	while (buf && length > 0)
	{
		int clen = length > len ? len : length;
		memcpy(dptr, ptr, clen);
		dptr += clen;
		length -= clen;
		buf = buf->next;
		if (buf)
		{
			ptr = GWBUF_DATA(buf);
			len = GWBUF_LENGTH(buf);
		}
	}
	*dptr = 0;
	return rval;
}

/**
 * Copy query string from GWBUF buffer to separate memory area.
 * 
 * @param buf   GWBUF buffer including the query
 * 
 * @return Plain text query if the packet type is COM_QUERY. Otherwise return 
 * a string including the packet type.
 */
char *
modutil_get_query(GWBUF *buf)
{
        uint8_t*           packet;
        mysql_server_cmd_t packet_type;
        size_t             len;
        char*              query_str = NULL;
        
        packet = GWBUF_DATA(buf);
        packet_type = packet[4];
        
        switch (packet_type) {
                case MYSQL_COM_QUIT:
                        len = strlen("[Quit msg]")+1;
                        if ((query_str = (char *)malloc(len+1)) == NULL)
                        {
                                goto retblock;
                        }
                        memcpy(query_str, "[Quit msg]", len);
                        memset(&query_str[len], 0, 1);
                        break;
                        
                case MYSQL_COM_QUERY:
                        len = MYSQL_GET_PACKET_LEN(packet)-1; /*< distract 1 for packet type byte */        
                        if (len < 1 || len > ~(size_t)0 - 1 || (query_str = (char *)malloc(len+1)) == NULL)
                        {
                                goto retblock;
                        }
                        memcpy(query_str, &packet[5], len);
                        memset(&query_str[len], 0, 1);
                        break;
                        
                default:
                        len = strlen(STRPACKETTYPE(packet_type))+1;
                        if (len < 1 || len > ~(size_t)0 - 1 || (query_str = (char *)malloc(len+1)) == NULL)
                        {
                                goto retblock;
                        }
                        memcpy(query_str, STRPACKETTYPE(packet_type), len);
                        memset(&query_str[len], 0, 1);
                        break;
        } /*< switch */
retblock:
        return query_str;
}


/**
 * create a GWBUFF with a MySQL ERR packet
 *
 * @param packet_number         MySQL protocol sequence number in the packet
 * @param in_affected_rows      MySQL affected rows
 * @param mysql_errno           The MySQL errno
 * @param sqlstate_msg          The MySQL State Message
 * @param mysql_message         The Error Message
 * @return      The allocated GWBUF or NULL on failure
*/
GWBUF *modutil_create_mysql_err_msg(
	int		packet_number,
	int		affected_rows,
	int		merrno,
	const char	*statemsg,
	const char	*msg)
{
	uint8_t		*outbuf = NULL;
	uint32_t	mysql_payload_size = 0;
	uint8_t		mysql_packet_header[4];
	uint8_t		*mysql_payload = NULL;
	uint8_t		field_count = 0;
	uint8_t		mysql_err[2];
	uint8_t		mysql_statemsg[6];
	unsigned int	mysql_errno = 0;
	const char	*mysql_error_msg = NULL;
	const char	*mysql_state = NULL;
	GWBUF		*errbuf = NULL;

	if (statemsg == NULL || msg == NULL)
	{
		return NULL;
	}
        mysql_errno = (unsigned int)merrno;
        mysql_error_msg = msg;
        mysql_state = statemsg;

        field_count = 0xff;

        gw_mysql_set_byte2(mysql_err, mysql_errno);

        mysql_statemsg[0]='#';
        memcpy(mysql_statemsg+1, mysql_state, 5);

        mysql_payload_size = sizeof(field_count) +
                                sizeof(mysql_err) +
                                sizeof(mysql_statemsg) +
                                strlen(mysql_error_msg);

        /* allocate memory for packet header + payload */
        errbuf = gwbuf_alloc(sizeof(mysql_packet_header) + mysql_payload_size);
        ss_dassert(errbuf != NULL);

        if (errbuf == NULL)
	{
                return NULL;
	}
        outbuf = GWBUF_DATA(errbuf);

        /** write packet header and packet number */
        gw_mysql_set_byte3(mysql_packet_header, mysql_payload_size);
        mysql_packet_header[3] = packet_number;

        /** write header */
        memcpy(outbuf, mysql_packet_header, sizeof(mysql_packet_header));

        mysql_payload = outbuf + sizeof(mysql_packet_header);

        /** write field */
        memcpy(mysql_payload, &field_count, sizeof(field_count));
        mysql_payload = mysql_payload + sizeof(field_count);

        /** write errno */
        memcpy(mysql_payload, mysql_err, sizeof(mysql_err));
        mysql_payload = mysql_payload + sizeof(mysql_err);

        /** write sqlstate */
        memcpy(mysql_payload, mysql_statemsg, sizeof(mysql_statemsg));
        mysql_payload = mysql_payload + sizeof(mysql_statemsg);

        /** write error message */
        memcpy(mysql_payload, mysql_error_msg, strlen(mysql_error_msg));

        return errbuf;
}

/**
 * modutil_send_mysql_err_packet
 *
 * Send a MySQL protocol Generic ERR message, to the dcb
 *
 * @param dcb 			The DCB to send the packet
 * @param packet_number 	MySQL protocol sequence number in the packet 
 * @param in_affected_rows	MySQL affected rows
 * @param mysql_errno		The MySQL errno
 * @param sqlstate_msg		The MySQL State Message
 * @param mysql_message		The Error Message
 * @return	0 for successful dcb write or 1 on failure
 *
 */
int modutil_send_mysql_err_packet (
	DCB		*dcb,
	int		packet_number,
	int		in_affected_rows,
	int		mysql_errno,
	const char	*sqlstate_msg,	
	const char	*mysql_message)
{
        GWBUF* buf;

        buf = modutil_create_mysql_err_msg(packet_number, in_affected_rows, mysql_errno, sqlstate_msg, mysql_message);
   
        return dcb->func.write(dcb, buf);
}

/**
 * Buffer contains at least one of the following:
 * complete [complete] [partial] mysql packet
 * 
 * return pointer to gwbuf containing a complete packet or
 *   NULL if no complete packet was found.
 */
GWBUF* modutil_get_next_MySQL_packet(
	GWBUF** p_readbuf)
{
	GWBUF*   packetbuf;
	GWBUF*   readbuf;
	size_t   buflen;
	size_t   packetlen;
	size_t   totalbuflen;
	uint8_t* data;
	size_t   nbytes_copied = 0;
	uint8_t* target;
	
	readbuf = *p_readbuf;
	
	if (readbuf == NULL)
	{
		packetbuf = NULL;
		goto return_packetbuf;
	}                
	CHK_GWBUF(readbuf);
	
	if (GWBUF_EMPTY(readbuf))
	{
		packetbuf = NULL;
		goto return_packetbuf;
	}        
	totalbuflen = gwbuf_length(readbuf);
	data        = (uint8_t *)GWBUF_DATA((readbuf));
	packetlen   = MYSQL_GET_PACKET_LEN(data)+4;
	
	/** packet is incomplete */
	if (packetlen > totalbuflen)
	{
		packetbuf = NULL;
		goto return_packetbuf;
	}
	
	packetbuf = gwbuf_alloc(packetlen);
	target    = GWBUF_DATA(packetbuf);
	packetbuf->gwbuf_type = readbuf->gwbuf_type; /*< Copy the type too */
	/**
	 * Copy first MySQL packet to packetbuf and leave posible other
	 * packets to read buffer.
	 */
	while (nbytes_copied < packetlen && totalbuflen > 0)
	{
		uint8_t* src = GWBUF_DATA((*p_readbuf));
		size_t   bytestocopy;
		
		buflen = GWBUF_LENGTH((*p_readbuf));
		bytestocopy = MIN(buflen,packetlen-nbytes_copied);
		
		memcpy(target+nbytes_copied, src, bytestocopy);
		*p_readbuf = gwbuf_consume((*p_readbuf), bytestocopy);
		totalbuflen = gwbuf_length((*p_readbuf));
		nbytes_copied += bytestocopy;
	}
	ss_dassert(buflen == 0 || nbytes_copied == packetlen);
	
return_packetbuf:
	return packetbuf;
}

/**
 * Parse the buffer and split complete packets into individual buffers.
 * Any partial packets are left in the old buffer.
 * @param p_readbuf Buffer to split
 * @return Head of the chain of complete packets
 */
GWBUF* modutil_get_complete_packets(GWBUF** p_readbuf)
{
    GWBUF *buff = NULL, *packet = NULL;
    
    while((packet = modutil_get_next_MySQL_packet(p_readbuf)) != NULL)
    {
        buff = gwbuf_append(buff,packet);
    }
    
    return buff;
}

/**
 * Count the number of EOF, OK or ERR packets in the buffer. Only complete
 * packets are inspected and the buffer is assumed to only contain whole packets.
 * If partial packets are in the buffer, they are ingnored. The caller must handle the
 * detection of partial packets in buffers.
 * @param reply Buffer to use
 * @param use_ok Whether the DEPRECATE_EOF flag is set
 * @param n_found If there were previous packets found 
 * @return Number of EOF packets
 */
int
modutil_count_signal_packets(GWBUF *reply, int use_ok, int n_found)
{
    unsigned char* ptr = (unsigned char*) reply->start;
    unsigned char* end = (unsigned char*) reply->end;
    unsigned char* prev = ptr;
    int pktlen, eof = 0, err = 0;
    int errlen = 0, eoflen = 0;
    int iserr = 0, iseof = 0;
    while(ptr < end)
    {

        pktlen = MYSQL_GET_PACKET_LEN(ptr) + 4;

        if((iserr = PTR_IS_ERR(ptr)) || (iseof = PTR_IS_EOF(ptr)))
        {
            if(iserr)
            {
                err++;
                errlen = pktlen;
            }
            else if(iseof)
            {
                eof++;
                eoflen = pktlen;
            }
        }
        
        if((ptr + pktlen) > end)
        {
            ptr = prev;    
            break;
        }
        
        prev = ptr;
        ptr += pktlen;
    }


    /*
     * If there were new EOF/ERR packets found, make sure that they are the last
     * packet in the buffer.
     */
    if((eof || err) && n_found)
    {
        if(err)
        {
            ptr -= errlen;
            if(!PTR_IS_ERR(ptr))
                err = 0;
        }
        else
        {
            ptr -= eoflen;
            if(!PTR_IS_EOF(ptr))
                eof = 0;
        }
    }

    return(eof + err);
}

<<<<<<< HEAD
void resultset_free(RESULTSET* rset)
{
    RSET_ROW *row,*tmp;
    int i;
    
    row = rset->head;
    
    while(row)
    {
        tmp = row;
        row = row->next;
        for(i = 0;i<rset->columns;i++)
        {
            free(tmp->data[i]);
        }
        free(tmp);
    }
    free(rset);
}



char* get_lenenc_str(void* data, int* len)
{
    unsigned char* ptr = data;
    char* rval;    
    int size, offset;
    
    if(data == NULL || len == NULL)
    {
        return NULL;
    }
    
    if(*ptr < 251)
    {
        size = *ptr;
        offset = 1;
    }
    else
    {
        switch(*(ptr))
        {
        case 0xfb:
            *len = 1;
            return NULL;
        case 0xfc:
            size = *(ptr + 1) + (*(ptr + 2) << 8);
            offset = 2;
            break;
        case 0xfd:
            size = *ptr + (*(ptr + 2) << 8) + (*(ptr + 3) << 16);
            offset = 3;
            break;
        case 0xfe:
            size = *ptr + ((*(ptr + 2) << 8)) + (*(ptr + 3) << 16) +
                    (*(ptr + 4) << 24) + (*(ptr + 5) << 32) + (*(ptr + 6) << 40) + 
                    (*(ptr + 7) << 48) + (*(ptr + 8) << 56);
            offset = 8;
            break;
        default:
            
            return NULL;
        }
    }
    
    rval = malloc(sizeof(char)*(size+1));
    if(rval)
    {
        memcpy(rval,ptr + offset,size);
        memset(rval + size,0,1);
        
    }
    *len = size + offset;
    return rval;
}

RESULTSET*
modutil_get_rows(GWBUF* buffer)
{
    RESULTSET* result;
    RSET_ROW* row;
    int columns,plen,slen,i,offset;
    unsigned char *ptr,*end;

    if(buffer == NULL)
    {
        return NULL;
    }

    ptr = (unsigned char*) buffer->start;
    end = (unsigned char*) buffer->end;
    
    if(!PTR_IS_RESULTSET(ptr))
    {
        return NULL;
    }

    columns = *(ptr + 4);

    if((result = calloc(1, sizeof(RESULTSET))) == NULL)
    {
        return NULL;
    }
    
    result->columns = columns;    
    
    while(ptr < end)
    {
        plen = MYSQL_GET_PACKET_LEN(ptr) + 4;
        if(PTR_IS_EOF(ptr))
        {
            break;
        }
        ptr += plen;
    }
    
    ptr += plen;
    
    while(ptr < end)
    {
        
        plen = MYSQL_GET_PACKET_LEN(ptr) + 4;
        
        if(PTR_IS_EOF(ptr) || PTR_IS_ERR(ptr))
        {
            /*
             * The final EOF/ERR packet was found so the result set is parsed.
             */
            return result;
        }
        
        if(ptr + plen > end)
        {
            /*
             * There is a partial packet in the buffer and this is not a complete
             * result set. This is considered as an error and will cause the 
             * deallocation of the resultset.
             */
            
            resultset_free(result);
            result = NULL;
            break;
        }
        
        if((row = calloc(1,sizeof(RSET_ROW))) == NULL)
        {
            resultset_free(result);
            result = NULL;
            break;
        }
        
        if((row->data = malloc(sizeof(char*)*columns)) == NULL)
        {
            free(row);
            resultset_free(result);
            result = NULL;
            break;
        }
        
        offset = 4;
        
        for(i = 0;i<columns;i++)
        {
            row->data[i] = get_lenenc_str(ptr + offset,&slen);
            offset += slen;
        }
        
        row->next = result->head;
        result->rows++;
        result->head = row;
        
        ptr += plen;
    }
    
return result;    
=======
/**
 * Create parse error and EPOLLIN event to event queue of the backend DCB.
 * When event is notified the error message is processed as error reply and routed 
 * upstream to client.
 * 
 * @param backend_dcb	DCB where event is added
 * @param errstr	Plain-text string error
 * @param flags		GWBUF type flags
 */
void modutil_reply_parse_error(
	DCB*  	 backend_dcb,
	char* 	 errstr,
	uint32_t flags)
{
	CHK_DCB(backend_dcb);
	modutil_reply_routing_error(backend_dcb, 1064, "42000", errstr, flags);
}

/**
 * Create authentication error and EPOLLIN event to event queue of the backend DCB.
 * When event is notified the error message is processed as error reply and routed 
 * upstream to client.
 * 
 * @param backend_dcb	DCB where event is added
 * @param errstr	Plain-text string error
 * @param flags		GWBUF type flags
 */
void modutil_reply_auth_error(
	DCB*  	 backend_dcb,
	char* 	 errstr,
	uint32_t flags)
{
	CHK_DCB(backend_dcb);
	modutil_reply_routing_error(backend_dcb, 1045, "28000", errstr, flags);
}


/**
 * Create error message and EPOLLIN event to event queue of the backend DCB.
 * When event is notified the message is processed as error reply and routed 
 * upstream to client.
 * 
 * @param backend_dcb	DCB where event is added
 * @param error		SQL error number
 * @param state		SQL state
 * @param errstr	Plain-text string error
 * @param flags		GWBUF type flags
 */
static void modutil_reply_routing_error(
	DCB*  	 backend_dcb,
	int   	 error,
	char* 	 state,
	char* 	 errstr,
	uint32_t flags)
{
	GWBUF* buf;
	CHK_DCB(backend_dcb);
	
	buf = modutil_create_mysql_err_msg(1, 0, error, state, errstr);
	free(errstr);
	
	if (buf == NULL)
	{
		LOGIF(LE, (skygw_log_write_flush(
			LOGFILE_ERROR,
			"Error : Creating routing error message failed."))); 
		return;
	}
	/** Set flags that help router to process reply correctly */
	gwbuf_set_type(buf, flags);
	/** Create an incoming event for backend DCB */
	poll_add_epollin_event_to_dcb(backend_dcb, buf);
	return;
>>>>>>> 272cd73c
}<|MERGE_RESOLUTION|>--- conflicted
+++ resolved
@@ -598,7 +598,6 @@
     return(eof + err);
 }
 
-<<<<<<< HEAD
 void resultset_free(RESULTSET* rset)
 {
     RSET_ROW *row,*tmp;
@@ -774,7 +773,7 @@
     }
     
 return result;    
-=======
+}
 /**
  * Create parse error and EPOLLIN event to event queue of the backend DCB.
  * When event is notified the error message is processed as error reply and routed 
@@ -848,5 +847,4 @@
 	/** Create an incoming event for backend DCB */
 	poll_add_epollin_event_to_dcb(backend_dcb, buf);
 	return;
->>>>>>> 272cd73c
 }