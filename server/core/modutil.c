--- conflicted
+++ resolved
@@ -537,13 +537,6 @@
  */
 GWBUF* modutil_get_complete_packets(GWBUF** p_readbuf)
 {
-<<<<<<< HEAD
-    GWBUF *buff;
-    unsigned char *ptr;
-    int len, blen, total = 0;
-
-    if(p_readbuf == NULL || (*p_readbuf) == NULL)
-=======
     GWBUF *buff = NULL, *packet;
     uint8_t *ptr;
     int len,blen,total = 0;
@@ -560,55 +553,29 @@
     blen = gwbuf_length(packet);
     
     if(len == blen)
->>>>>>> 24982785
-    {
-        return NULL;
-    }
-    if (NULL != (GWBUF *)(*p_readbuf)->next) *p_readbuf = gwbuf_make_contiguous(*p_readbuf);
-    blen = GWBUF_LENGTH(*p_readbuf);
-    if (blen < 3)
-    {
-        return NULL;
-    }
-    ptr = (unsigned char *)(GWBUF *)(*p_readbuf)->start;
-    len = gw_mysql_get_byte3(ptr) + 4;
-    if(len > blen)
-    {
-        return NULL;
+    {
+	    *p_readbuf = NULL;
+	    return packet;
+    }
+    else if(len > blen)
+    {
+	return NULL;
     }
 
     while(total + len < blen)
     {
-        ptr += len;
-        total += len;
-        len = gw_mysql_get_byte3(ptr) + 4;
+	ptr += len;
+	total += len;
+	len = gw_mysql_get_byte3(ptr) + 4;
     }
 
     /** Full packets only, return original */
     if(total + len == blen)
     {
-        buff = *p_readbuf;
-        *p_readbuf = NULL;
-        return buff;
-    }
-
-<<<<<<< HEAD
-	/** The next packet is a partial, split into complete and partial packets */
-    if((buff = gwbuf_alloc(total)) != NULL)
-    {
-        gwbuf_set_type(buff,GWBUF_TYPE_MYSQL);
-        memcpy(buff->start,(GWBUF *)(*p_readbuf)->start,total);
-        gwbuf_consume(*p_readbuf,total);
-        return buff;
-    }
-	
-    skygw_log_write(LOGFILE_ERROR,
-        "Error: Failed to allocate new buffer "
-        " of %d bytes while splitting buffer"
-        " into complete packets.",
-        total);
-    return NULL;
-=======
+	*p_readbuf = NULL;
+	return packet;
+    }
+
     /** The next packet is a partial, split into complete and partial packets */
     if((buff = gwbuf_clone_portion(packet,0,total)) == NULL)
     {
@@ -618,7 +585,6 @@
     }
     gwbuf_consume(packet,total);
     return buff;
->>>>>>> 24982785
 }
 
 /**
