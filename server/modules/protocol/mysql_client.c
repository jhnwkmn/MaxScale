--- conflicted
+++ resolved
@@ -1920,17 +1920,11 @@
                 goto retblock;
         }
 #if defined(SS_DEBUG)
-<<<<<<< HEAD
         LOGIF(LE, (skygw_log_write_flush(
             LOGFILE_ERROR,
             "Client hangup error handling, session state %s, dcb state %s.",
             session_state(session->state),
             STRDCBSTATE(dcb->state))));
-=======
-        LOGIF(LD, (skygw_log_write_flush(
-                LOGFILE_DEBUG,
-                "Client hangup error handling.")));
->>>>>>> 48fd1812
 #endif
         dcb_close(dcb);
  
