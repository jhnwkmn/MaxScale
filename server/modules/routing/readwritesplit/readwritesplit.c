--- conflicted
+++ resolved
@@ -463,8 +463,6 @@
          */
         if (rses_begin_locked_router_action(router_cli_ses))
         {
-<<<<<<< HEAD
-
 		/* decrease server current connection counters */
 		atomic_add(&router_cli_ses->be_slave->backend_server->stats.n_current, -1);
 		atomic_add(&router_cli_ses->be_master->backend_server->stats.n_current, -1);
@@ -473,12 +471,6 @@
                 router_cli_ses->slave_dcb = NULL;
                 master_dcb = router_cli_ses->master_dcb;
                 router_cli_ses->master_dcb = NULL;
-=======
-                slave_dcb = router_cli_ses->rses_dcb[BE_SLAVE];
-                router_cli_ses->rses_dcb[BE_SLAVE] = NULL;
-                master_dcb = router_cli_ses->rses_dcb[BE_MASTER];
-                router_cli_ses->rses_dcb[BE_MASTER] = NULL;
->>>>>>> 67d9b3af
                 
                 router_cli_ses->rses_closed = true;
                 /** Unlock */
@@ -510,15 +502,8 @@
         router_cli_ses = (ROUTER_CLIENT_SES *)router_client_session;
         router = (ROUTER_INSTANCE *)router_instance;
 
-<<<<<<< HEAD
         atomic_add(&router_cli_ses->be_slave->backend_conn_count, -1);
         atomic_add(&router_cli_ses->be_master->backend_conn_count, -1);
-=======
-        atomic_add(&router_cli_ses->rses_backend[BE_SLAVE]->backend_conn_count, -1);
-        atomic_add(&router_cli_ses->rses_backend[BE_MASTER]->backend_conn_count, -1);
-        atomic_add(&router_cli_ses->rses_backend[BE_SLAVE]->backend_server->stats.n_current, -1);
-        atomic_add(&router_cli_ses->rses_backend[BE_MASTER]->backend_server->stats.n_current, -1);
->>>>>>> 67d9b3af
 
         spinlock_acquire(&router->lock);
 
