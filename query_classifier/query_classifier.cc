--- conflicted
+++ resolved
@@ -1331,122 +1331,6 @@
 	return clause;
 }
 
-inline void add_str(char** buf, int* buflen, int* bufsize, char* str)
-{
-	int isize = strlen(str) + 1;
-	if(*buf == NULL || isize + *buflen >= *bufsize)
-		{
-			char *tmp = (char*)calloc((*bufsize) * 2 + isize, sizeof(char));
-			if(tmp){
-				memcpy(tmp,*buf,*bufsize);
-				if(*buf){
-					free(*buf);
-				}
-				*buf = tmp;
-				*bufsize = (*bufsize) * 2 + isize;
-			}
-		}
-
-	if(*buflen > 0){
-		strcat(*buf," ");
-	}
-	strcat(*buf,str);
-	*buflen += isize;
-	
-}
-
-
-/**
- * Returns all the fields that the query affects.
- * @param buf Buffer to parse
- * @return Pointer to newly allocated string or NULL if nothing was found
- */
-char* skygw_get_affected_fields(GWBUF* buf)
-{
-	LEX* lex;
-	int buffsz = 0,bufflen = 0;
-	char* where = NULL;
-	Item* item;
-	Item::Type itype;	
-
-	if(!query_is_parsed(buf)){
-		parse_query(buf);
-	}
-
-	if((lex = get_lex(buf)) == NULL){
-		return NULL;
-	}
-	
-	lex->current_select = lex->all_selects_list;
-	
-	while(lex->current_select)
-		{
-			
-			List_iterator<Item> ilist(lex->current_select->item_list);
-			item = (Item*)ilist.next();
-			for (item; item != NULL; item=(Item*)ilist.next()) 
-				{
-
-					itype = item->type();
-					if(item->name && itype == Item::FIELD_ITEM){
-						add_str(&where,&buffsz,&bufflen,item->name);
-					}
-				}
-			
-
-			if(lex->current_select->where){
-				for (item=lex->current_select->where; item != NULL; item=item->next) 
-					{
-
-						itype = item->type();
-						if(item->name && itype == Item::FIELD_ITEM){
-							add_str(&where,&buffsz,&bufflen,item->name);
-						}
-					}
-			}
-
-			if(lex->current_select->having){
-				for (item=lex->current_select->having; item != NULL; item=item->next) 
-					{
-						
-						itype = item->type();
-						if(item->name && itype == Item::FIELD_ITEM){
-							add_str(&where,&buffsz,&bufflen,item->name);
-						}
-					}
-			}
-
-			lex->current_select = lex->current_select->next_select_in_list();
-		}
-	return where;
-}
-
-bool skygw_query_has_clause(GWBUF* buf)
-{
-	LEX* lex;
-	bool clause = false;
-	
-	if(!query_is_parsed(buf)){
-		parse_query(buf);
-	}
-
-	if((lex = get_lex(buf)) == NULL){
-		return false;
-	}
-	
-	lex->current_select = lex->all_selects_list;
-	
-	while(lex->current_select)
-		{
-			if(lex->current_select->where || lex->current_select->having){
-				clause = true;
-			}
-		    
-			lex->current_select = lex->current_select->next_select_in_list();
-		}
-	return clause;
-}
-
 /*
  * Replace user-provided literals with question marks. Return a copy of the
  * querystr with replacements.
@@ -1662,7 +1546,7 @@
  * @return	string representing the query type value
  */
 char* skygw_get_qtype_str(
-						  skygw_query_type_t qtype)
+	skygw_query_type_t qtype)
 {
 	int                t1 = (int)qtype;
 	int                t2 = 1;
@@ -1674,34 +1558,31 @@
 	 * t1 is completely cleared.
 	 */
 	while (t1 != 0)
-		{		
-			if (t1&t2)
-				{
-					t = (skygw_query_type_t)t2;
-
-					if (qtype_str == NULL)
-						{
-							qtype_str = strdup(STRQTYPE(t));
-						}
-					else
-						{
-							size_t len = strlen(STRQTYPE(t));
-							/** reallocate space for delimiter, new string and termination */
-							qtype_str = (char *)realloc(qtype_str, strlen(qtype_str)+1+len+1);
-							snprintf(qtype_str+strlen(qtype_str), 1+len+1, "|%s", STRQTYPE(t));
-						}
-					/** Remove found value from t1 */
-					t1 &= ~t2;
-				}
-			t2 <<= 1;
+	{		
+		if (t1&t2)
+		{
+			t = (skygw_query_type_t)t2;
+
+			if (qtype_str == NULL)
+			{
+				qtype_str = strdup(STRQTYPE(t));
+			}
+			else
+			{
+				size_t len = strlen(STRQTYPE(t));
+				/** reallocate space for delimiter, new string and termination */
+				qtype_str = (char *)realloc(qtype_str, strlen(qtype_str)+1+len+1);
+				snprintf(qtype_str+strlen(qtype_str), 1+len+1, "|%s", STRQTYPE(t));
+			}
+			/** Remove found value from t1 */
+			t1 &= ~t2;
 		}
+		t2 <<= 1;
+	}
 	return qtype_str;
 }
-<<<<<<< HEAD
-=======
-
-
->>>>>>> 533042b6
+
+
 skygw_query_op_t query_classifier_get_operation(GWBUF* querybuf)
 {
 	LEX* lex = get_lex(querybuf);
