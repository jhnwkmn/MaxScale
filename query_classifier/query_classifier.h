--- conflicted
+++ resolved
@@ -61,12 +61,6 @@
 } skygw_query_type_t;
 
 typedef enum {
-<<<<<<< HEAD
-	QUERY_OP_UNDEFINED, QUERY_OP_SELECT, QUERY_OP_CREATE_TABLE, QUERY_OP_CREATE_INDEX,
-	QUERY_OP_ALTER_TABLE, QUERY_OP_UPDATE, QUERY_OP_INSERT, QUERY_OP_INSERT_SELECT,
-	QUERY_OP_DELETE, QUERY_OP_TRUNCATE, QUERY_OP_DROP_TABLE, QUERY_OP_DROP_INDEX,
-	
-=======
 	QUERY_OP_UNDEFINED			= 0,
 	QUERY_OP_SELECT				= 1,
 	QUERY_OP_UPDATE				= (1 << 1),
@@ -79,7 +73,6 @@
 	QUERY_OP_CREATE_INDEX		= (1 << 8),
 	QUERY_OP_DROP_TABLE			= (1 << 9),
 	QUERY_OP_DROP_INDEX			= (1 << 10)
->>>>>>> 533042b6
 }skygw_query_op_t;
 
 typedef struct parsing_info_st {
