#if !defined(SKYGW_UTILS_H)
#define SKYGW_UTILS_H

#define MLIST
#ifndef MIN
#define MIN(a,b) (a<b ? a : b)
#endif
#ifndef MAX
#define MAX(a,b) (a>b ? a : b)
#endif
#define FSYNCLIMIT 10

#include "skygw_types.h"
#include "skygw_debug.h"

#define DISKWRITE_LATENCY (5*MSEC_USEC)
#define PEARSON_DIGEST_LEN 16

typedef struct slist_node_st    slist_node_t;
typedef struct slist_st         slist_t;
typedef struct slist_cursor_st  slist_cursor_t;
typedef struct mlist_node_st    mlist_node_t;
typedef struct skygw_file_st    skygw_file_t;
typedef struct skygw_thread_st  skygw_thread_t;
typedef struct skygw_message_st skygw_message_t;

typedef struct simple_mutex_st {
        skygw_chk_t      sm_chk_top;
        pthread_mutex_t  sm_mutex;
        pthread_t        sm_lock_thr;
        bool             sm_locked;
        int              sm_enabled; /**< defined as in to minimize mutexing */
        bool             sm_flat;
        char*            sm_name;
        skygw_chk_t      sm_chk_tail;
} simple_mutex_t;

typedef struct skygw_rwlock_st {
        skygw_chk_t       srw_chk_top;
        pthread_rwlock_t* srw_rwlock;
        pthread_t         srw_rwlock_thr;
        skygw_chk_t       srw_chk_tail;
} skygw_rwlock_t;


typedef struct mlist_st {
        skygw_chk_t        mlist_chk_top;
        char*              mlist_name;
        void (*mlist_datadel)(void *);  /**< clean-up function for data */
        simple_mutex_t     mlist_mutex; /**< protect node updates and clean-up */
        bool               mlist_uselock;
        bool               mlist_islocked;
        bool               mlist_deleted;
        size_t             mlist_nodecount;
        size_t             mlist_nodecount_max; /**< size limit. 0 == no limit */
        size_t             mlist_versno;
        bool               mlist_flat;
        mlist_node_t*      mlist_first;
        mlist_node_t*      mlist_last;
        skygw_chk_t        mlist_chk_tail;
} mlist_t;

typedef struct mlist_cursor_st {
        skygw_chk_t     mlcursor_chk_top;
        mlist_t*        mlcursor_list;
        mlist_node_t*   mlcursor_pos;
        pthread_t*      mlcursor_owner_thr;
        skygw_chk_t     mlcursor_chk_tail;
} mlist_cursor_t;

struct mlist_node_st {
        skygw_chk_t   mlnode_chk_top;
        mlist_t*      mlnode_list;
        mlist_node_t* mlnode_next;
        void*         mlnode_data;
        bool          mlnode_deleted;
        skygw_chk_t   mlnode_chk_tail;
};


typedef enum { THR_INIT, THR_RUNNING, THR_STOPPED, THR_DONE } skygw_thr_state_t;
typedef enum { MES_RC_FAIL, MES_RC_SUCCESS, MES_RC_TIMEOUT } skygw_mes_rc_t;

EXTERN_C_BLOCK_BEGIN

slist_cursor_t* slist_init(void);
void slist_done(slist_cursor_t* c);

void slcursor_add_data(slist_cursor_t* c, void* data);
void* slcursor_get_data(slist_cursor_t* c);

bool slcursor_move_to_begin(slist_cursor_t* c);
bool slcursor_step_ahead(slist_cursor_t* c);

EXTERN_C_BLOCK_END

mlist_t*      mlist_init(mlist_t*         mlist,
                         mlist_cursor_t** cursor,
                         char*            name,
                         void           (*datadel)(void*),
                         int              maxnodes);

void          mlist_done(mlist_t* list);
bool          mlist_add_data_nomutex(mlist_t* list, void* data);
bool          mlist_add_node_nomutex(mlist_t* list, mlist_node_t* newnode);
void*         mlist_node_get_data(mlist_node_t* node);
mlist_node_t* mlist_detach_nodes(mlist_t* ml);
mlist_node_t* mlist_detach_first(mlist_t* ml);
void          mlist_node_done(mlist_node_t* n);

int             mlist_cursor_done(mlist_cursor_t* c);
mlist_cursor_t* mlist_cursor_init(mlist_t* ml);
void            mlist_cursor_add_data(mlist_cursor_t* c, void* data);
void*           mlist_cursor_get_data_nomutex(mlist_cursor_t* c);
bool            mlist_cursor_move_to_first(mlist_cursor_t* c);
bool            mlist_cursor_step_ahead(mlist_cursor_t* c);

/** Skygw thread routines */
skygw_thread_t*   skygw_thread_init(
        const char* name,
        void* (*sth_thrfun)(void* data),
        void* data);
void              skygw_thread_done(skygw_thread_t* th);
int               skygw_thread_start(skygw_thread_t* thr);
skygw_thr_state_t skygw_thread_get_state(skygw_thread_t* thr);
pthread_t         skygw_thread_gettid(skygw_thread_t* thr);

size_t get_timestamp_len(void);
size_t get_timestamp_len_hp(void);
size_t snprint_timestamp(char* p_ts, size_t tslen);
size_t snprint_timestamp_hp(char* p_ts, size_t tslen);

EXTERN_C_BLOCK_BEGIN

void skygw_thread_set_state(
        skygw_thread_t*  thr,
        skygw_thr_state_t state);
void* skygw_thread_get_data(skygw_thread_t* thr);
bool skygw_thread_must_exit(skygw_thread_t* thr);
bool skygw_thread_set_exitflag(
        skygw_thread_t* thr,
        skygw_message_t* sendmes,
        skygw_message_t* recmes);

EXTERN_C_BLOCK_END

/** Skygw thread routines */

/** Skygw file routines */
skygw_file_t* skygw_file_init(char* fname, char* symlinkname);
void skygw_file_close(skygw_file_t* file, bool shutdown);
int skygw_file_write(
        skygw_file_t* file,
        void*         data,
        size_t        nbytes,
        bool          flush);
/** Skygw file routines */

EXTERN_C_BLOCK_BEGIN

void acquire_lock(int* l);
void release_lock(int* l);

simple_mutex_t* simple_mutex_init(simple_mutex_t* mutexptr, const char* name);
int simple_mutex_done(simple_mutex_t* sm);
int simple_mutex_lock(simple_mutex_t* sm, bool block);
int simple_mutex_unlock(simple_mutex_t* sm);

/** Skygw message routines */
skygw_message_t* skygw_message_init(void);

void skygw_message_done(
        skygw_message_t* mes);

skygw_mes_rc_t skygw_message_send(
        skygw_message_t* mes);

void skygw_message_wait(
        skygw_message_t* mes);

skygw_mes_rc_t skygw_message_request(
        skygw_message_t* mes);
        
void skygw_message_reset(
        skygw_message_t* mes);
/** Skygw message routines */

EXTERN_C_BLOCK_END

int skygw_rwlock_wrlock(skygw_rwlock_t* rwlock);
int skygw_rwlock_rdlock(skygw_rwlock_t* rwlock);
int skygw_rwlock_unlock(skygw_rwlock_t* rwlock);
int skygw_rwlock_init(skygw_rwlock_t** rwlock);

int atomic_add(int *variable, int value);

EXTERN_C_BLOCK_BEGIN

size_t get_decimal_len(size_t s);

char* replace_literal(char* haystack, 
                      const char* needle, 
                      const char* replacement);
bool is_valid_posix_path(char* path);
bool strip_escape_chars(char*);
<<<<<<< HEAD
int simple_str_hash(char* key);
=======
void skygw_pearson(const unsigned char *x, size_t len, char *hex);

>>>>>>> 0ea194d7
EXTERN_C_BLOCK_END

#endif /* SKYGW_UTILS_H */<|MERGE_RESOLUTION|>--- conflicted
+++ resolved
@@ -203,12 +203,10 @@
                       const char* replacement);
 bool is_valid_posix_path(char* path);
 bool strip_escape_chars(char*);
-<<<<<<< HEAD
 int simple_str_hash(char* key);
-=======
 void skygw_pearson(const unsigned char *x, size_t len, char *hex);
 
->>>>>>> 0ea194d7
+
 EXTERN_C_BLOCK_END
 
 #endif /* SKYGW_UTILS_H */